﻿/******************************************************************************
 * Filename    = FileDownloadApi.cs
 *
 * Author      = Polisetty Vamsi
 *
 * Product     = PlexShare
 * 
 * Project     = PlexShareCloud
 *
 * Description = Provides Api functionality for the user to get the file from cloud. 
 *****************************************************************************/

using System.Collections.Generic;
using System.Diagnostics;
using System.Net.Http;
using System.Text.Json;
using System.Threading.Tasks;

namespace PlexShareCloud
{
    /// <summary>
    /// Helper class for calling our REST APIs.
    /// </summary>
    public class FileDownloadApi
    {
        private readonly HttpClient _entityClient;
        private readonly string _sessionUrl; //seperate url for session and submission. 
        private readonly string _submissionUrl;

        /// <summary>
        /// Creates an instance of the RestClient class.
        /// </summary>
        /// <param name="sessionUrl">Head Url for the session request</param>
        /// <param name="submissionUrl">Head Url for the submission request</param>
        public FileDownloadApi(string sessionUrl, string submissionUrl)
        {
            Trace.WriteLine("New entity client created");
            _entityClient = new();
            _sessionUrl = sessionUrl;
            _submissionUrl = submissionUrl;
        }

        /// <summary>
        /// Makes a "GET" call to our Azure function APIs to get all files for given username.
        /// </summary>
        /// <param name="username">Username of the user details we are searching for</param>
        /// <returns>Returns all files in submission table with the given username. </returns>
        public async Task<IReadOnlyList<SubmissionEntity>> GetFilesByUserAsync(string username)
        {
            var response = await _entityClient.GetAsync(_submissionUrl + $"/users/{username}");
            response.EnsureSuccessStatusCode();
            var result = await response.Content.ReadAsStringAsync();
            var options = new JsonSerializerOptions
            {
                PropertyNameCaseInsensitive = true,

            };

            IReadOnlyList<SubmissionEntity> entities = JsonSerializer.Deserialize<IReadOnlyList<SubmissionEntity>>(result, options);
            Trace.WriteLine("Retreived all submissions for " + username);
            //Trace need to be added. 
            return entities;
        }

        /// <summary>
        /// Makes a "GET" call to our Azure function APIs to get all files for given sessionid. 
        /// </summary>
        /// <param name="sessionId">The unqiue id for the given session</param>
        /// <returns>Return all rows in Sessions with given session Id. </returns>
        public async Task<IReadOnlyList<SubmissionEntity>> GetFilesBySessionIdAsync(string sessionId)
        {
            var response = await _entityClient.GetAsync(_submissionUrl + $"/sessions/{sessionId}");
            //response.EnsureSuccessStatusCode();
            var result = await response.Content.ReadAsStringAsync();
            var options = new JsonSerializerOptions
            {
                PropertyNameCaseInsensitive = true,

            };

            IReadOnlyList<SubmissionEntity> entities = JsonSerializer.Deserialize<IReadOnlyList<SubmissionEntity>>(result, options);
            Trace.WriteLine("Retreived all files for " + sessionId);
            return entities;
        }

        /// <summary>
        /// Makes a "GET" call to our Azure function APIs to get all sessions for given username.
        /// </summary>
        /// <param name="hostUsername">Username of the user details we are searching for who conducted sessions</param>
        /// <returns>Return all rows in session table with username of host given</returns>
        public async Task<IReadOnlyList<SessionEntity>> GetSessionsByUserAsync(string hostUsername)
        {
            var response = await _entityClient.GetAsync(_sessionUrl + $"/{hostUsername}");
            response.EnsureSuccessStatusCode();
            var result = await response.Content.ReadAsStringAsync();
            var options = new JsonSerializerOptions
            {
                PropertyNameCaseInsensitive = true,

            };

            IReadOnlyList<SessionEntity> entities = JsonSerializer.Deserialize<IReadOnlyList<SessionEntity>>(result, options);
<<<<<<< HEAD
            //Trace to be added. 
            Trace.WriteLine("Retreived all sessions for " + hostUsername);
=======
>>>>>>> c45f54f2
            return entities;
        }

        /// <summary>
        /// This Async takes cares for deleting files in the Submissions table.
        /// </summary>
        /// <returns>Returns a Http response with true when successfully exectues the delete operation.</returns>
        public async Task DeleteAllFilesAsync()
        {
            using HttpResponseMessage response = await _entityClient.DeleteAsync(_submissionUrl);
<<<<<<< HEAD
            Trace.WriteLine("Deleted all rows in submissions table");
            //response.EnsureSuccessStatusCode();
=======
            response.EnsureSuccessStatusCode();
>>>>>>> c45f54f2
        }

        /// <summary>
        /// This Async takes cares for deleting files in the sessions table. 
        /// </summary>
        /// <returns>Returns a Http response with true when successfully exectues the delete operation.</returns>
        public async Task DeleteAllSessionsAsync()
        {
            using HttpResponseMessage response = await _entityClient.DeleteAsync(_sessionUrl);
<<<<<<< HEAD
            Trace.WriteLine("Deleted all rows in session table");
            //response.EnsureSuccessStatusCode();
=======
            response.EnsureSuccessStatusCode();
>>>>>>> c45f54f2
        }

        /* 
        public async Task DeleteFilesbyUserAsync(string username)
        {
            using HttpResponseMessage response = await _entityClient.DeleteAsync(_submissionUrl + $"/users/{username}");
            response.EnsureSuccessStatusCode();
        }*/
    }
}<|MERGE_RESOLUTION|>--- conflicted
+++ resolved
@@ -100,11 +100,8 @@
             };
 
             IReadOnlyList<SessionEntity> entities = JsonSerializer.Deserialize<IReadOnlyList<SessionEntity>>(result, options);
-<<<<<<< HEAD
             //Trace to be added. 
             Trace.WriteLine("Retreived all sessions for " + hostUsername);
-=======
->>>>>>> c45f54f2
             return entities;
         }
 
@@ -115,12 +112,7 @@
         public async Task DeleteAllFilesAsync()
         {
             using HttpResponseMessage response = await _entityClient.DeleteAsync(_submissionUrl);
-<<<<<<< HEAD
-            Trace.WriteLine("Deleted all rows in submissions table");
             //response.EnsureSuccessStatusCode();
-=======
-            response.EnsureSuccessStatusCode();
->>>>>>> c45f54f2
         }
 
         /// <summary>
@@ -130,12 +122,7 @@
         public async Task DeleteAllSessionsAsync()
         {
             using HttpResponseMessage response = await _entityClient.DeleteAsync(_sessionUrl);
-<<<<<<< HEAD
-            Trace.WriteLine("Deleted all rows in session table");
             //response.EnsureSuccessStatusCode();
-=======
-            response.EnsureSuccessStatusCode();
->>>>>>> c45f54f2
         }
 
         /* 
