--- conflicted
+++ resolved
@@ -11,79 +11,6 @@
     /// </summary>
     public class FileUploadApi
     {
-<<<<<<< HEAD
-        private readonly HttpClient _entityClient;
-        private readonly string _sessionUrl;
-        private readonly string _submissionUrl;
-
-        /// <summary>
-        /// Creates an instance of the FileUploadApi class.
-        /// </summary>
-        /// <param name="url">The base URL of the http client.</param>
-        public FileUploadApi(string sessionUrl, string submissionUrl)
-        {
-            _entityClient = new();
-            _sessionUrl = sessionUrl;
-            _submissionUrl = submissionUrl;
-        }
-
-        /// <summary>
-        /// Makes a "PUT" call to our Azure function APIs to update an entity.
-        /// </summary>
-        /// <param name="id">The Id of the entity to be updated.</param>
-        /// <param name="newName">The new name of the entity.</param>
-        /// <returns>The updated entity.</returns>
-        public async Task<SubmissionEntity?> PutSubmissionAsync(string? sessionId, string userName, byte[] newPdf)
-        {
-            using HttpResponseMessage response = await _entityClient.PutAsJsonAsync<byte[]>(_submissionUrl + $"/{sessionId}/{userName}", newPdf);
-            response.EnsureSuccessStatusCode();
-            var result = await response.Content.ReadAsStringAsync();
-            var options = new JsonSerializerOptions
-            {
-                PropertyNameCaseInsensitive = true,
-
-            };
-
-            SubmissionEntity? entity = JsonSerializer.Deserialize<SubmissionEntity>(result, options);
-            return entity;
-        }
-
-        /// <summary>
-        /// Makes a "POST" call to our Azure function APIs.
-        /// </summary>
-        /// <param name="name">Name of the entity.</param>
-        /// <returns>A new entity with the given name.</returns>
-        public async Task<SubmissionEntity?> PostSubmissionAsync(string sessionId, string userName, byte[] pdf)
-        {
-            using HttpResponseMessage response = await _entityClient.PostAsJsonAsync<byte[]>(_submissionUrl+$"/{sessionId}/{userName}", pdf);
-            response.EnsureSuccessStatusCode();
-            var result = await response.Content.ReadAsStringAsync();
-            var options = new JsonSerializerOptions
-            {
-                PropertyNameCaseInsensitive = true,
-
-            };
-
-            SubmissionEntity? entity = JsonSerializer.Deserialize<SubmissionEntity>(result, options);
-            return entity;
-        }
-
-        public async Task<SessionEntity?> PostSessionAsync(string sessionId, string userName)
-        {
-            using HttpResponseMessage response = await _entityClient.PostAsJsonAsync<string>(_sessionUrl + $"/{userName}", sessionId);
-            response.EnsureSuccessStatusCode();
-            var result = await response.Content.ReadAsStringAsync();
-            var options = new JsonSerializerOptions
-            {
-                PropertyNameCaseInsensitive = true,
-
-            };
-
-            SessionEntity? entity = JsonSerializer.Deserialize<SessionEntity>(result, options);
-            return entity;
-        }
-=======
         
->>>>>>> 3c196a56
     }
 }