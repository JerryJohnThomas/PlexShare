--- conflicted
+++ resolved
@@ -1,35 +1,8 @@
-<<<<<<< HEAD
-﻿<Project Sdk="Microsoft.NET.Sdk">
-
-=======
 <Project Sdk="Microsoft.NET.Sdk">
->>>>>>> 3c196a56
   <PropertyGroup>
     <TargetFramework>net6.0-windows</TargetFramework>
     <AzureFunctionsVersion>v4</AzureFunctionsVersion>
   </PropertyGroup>
-<<<<<<< HEAD
-
-	<PropertyGroup>
-		<EnableNETAnalyzers>true</EnableNETAnalyzers>
-	</PropertyGroup>
-
-	<PropertyGroup>
-		<EnforceCodeStyleInBuild>true</EnforceCodeStyleInBuild>
-	</PropertyGroup>
-
-	<ItemGroup>
-	  <PackageReference Include="EntityFramework" Version="6.4.4" />
-	  <PackageReference Include="Microsoft.Azure.WebJobs" Version="3.0.33" />
-	  <PackageReference Include="Microsoft.Azure.WebJobs.Extensions.Storage" Version="5.0.1" />
-	  <PackageReference Include="Microsoft.Azure.WebJobs.Extensions.Tables" Version="1.0.0" />
-	  <PackageReference Include="Microsoft.EntityFrameworkCore" Version="6.0.10" />
-	  <PackageReference Include="Microsoft.NET.Sdk.Functions" Version="4.1.3" />
-	  <PackageReference Include="System.Linq.Async" Version="6.0.1" />
-	  <PackageReference Include="System.Linq.Async.Queryable" Version="6.0.1" />
-	</ItemGroup>
-
-=======
   <ItemGroup>
     <Compile Remove="Test.cs" />
   </ItemGroup>
@@ -52,5 +25,4 @@
       <CopyToPublishDirectory>Never</CopyToPublishDirectory>
     </None>
   </ItemGroup>
->>>>>>> 3c196a56
 </Project>