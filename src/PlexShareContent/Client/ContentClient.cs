--- conflicted
+++ resolved
@@ -32,10 +32,7 @@
         private readonly INotificationHandler _notificationHandler;
         private readonly ISerializer _serializer;
         private ICommunicator _communicator;
-<<<<<<< HEAD
         private IContentSerializer _serializer;
-=======
->>>>>>> 7ec47e88
 
         /// <summary>
         /// List of subscribers
