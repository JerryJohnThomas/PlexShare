--- conflicted
+++ resolved
@@ -18,7 +18,6 @@
 	</PropertyGroup>
 
 	<ItemGroup>
-<<<<<<< HEAD
 	  <None Remove="Assets\back.png" />
 	  <None Remove="Assets\brush.png" />
 	  <None Remove="Assets\ClearTool.png" />
@@ -124,9 +123,7 @@
 		<ProjectReference Include="..\PlexShareDashboard\PlexShareDashboard.csproj">
 			<ReferenceSourceTarget></ReferenceSourceTarget>
 		</ProjectReference>
-=======
 	  <ProjectReference Include="..\PlexShareCloudUX\PlexShareCloudUX.csproj" />
 	  <ProjectReference Include="..\PlexShareCloud\PlexShareCloud.csproj" />
->>>>>>> ef09a050
 	</ItemGroup>
 </Project>