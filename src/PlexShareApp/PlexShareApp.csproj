--- conflicted
+++ resolved
@@ -36,7 +36,6 @@
 		<None Remove="Assets\TextTool.png" />
 		<None Remove="Assets\UndoTool.png" />
 		<None Remove="Assets\ZIndexTool.png" />
-<<<<<<< HEAD
 		<None Remove="Icons\.png" />
 	  <None Remove="Icons\924-100x100.jpg" />
 	  <None Remove="Icons\chevron-left.png" />
@@ -69,7 +68,6 @@
 	  <None Remove="Icons\tenor.gif" />
 	  <None Remove="Icons\UnpinButton.png" />
 	  <None Remove="Icons\UnpinButton_white.png" />
-=======
 		<None Remove="Icons\download.png" />
 		<None Remove="Icons\file.png" />
 		<None Remove="Icons\online-chat.png" />
@@ -81,7 +79,6 @@
     <None Remove="Icons\delete.png" />
     <None Remove="Icons\edit.png" />
     <None Remove="Icons\undo.png" />
->>>>>>> 5794c1ad
 	</ItemGroup>
 
 	<ItemGroup>
@@ -124,7 +121,6 @@
 	</ItemGroup>
 
 	<ItemGroup>
-<<<<<<< HEAD
 		<Resource Include="Icons\NextPageButton.png" />
 		<Resource Include="Icons\NoClient.gif" />
 		<Resource Include="Icons\NotSharedScreenBackground.webp" />
@@ -134,7 +130,6 @@
 		<Resource Include="Icons\StartShare.png" />
 		<Resource Include="Icons\StopShare.png" />
 		<Resource Include="Icons\UnpinButton.png" />
-=======
 		<Resource Include="Icons\download.png" />
 		<Resource Include="Icons\file.png" />
 		<Resource Include="Icons\online-chat.png" />
@@ -145,7 +140,6 @@
     <Resource Include="Icons\delete.png" />
     <Resource Include="Icons\edit.png" />
     <Resource Include="Icons\undo.png" />
->>>>>>> 5794c1ad
 		<Resource Include="Resources\497-4973038_profile-picture-circle-png-transparent-png.png" />
 		<Resource Include="Resources\AuthScreenImg.jpg" />
 		<Resource Include="Resources\GoogleSignIn.png" />
