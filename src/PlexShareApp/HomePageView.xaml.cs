--- conflicted
+++ resolved
@@ -1,4 +1,4 @@
-﻿using System;
+using System;
 using System.Collections.Generic;
 using System.Diagnostics;
 using System.Drawing;
@@ -53,7 +53,6 @@
             bool invalid = false;
             if (string.IsNullOrEmpty(this.Name_box.Text)){
                 this.Name_box.Text = "";
-<<<<<<< HEAD
                 this.Name_block.Text = "Please Enter Name!!!";
                 invalid = true;
             }
@@ -61,19 +60,14 @@
             {
                 return;
             }
-            MainScreenView mainScreenView = new MainScreenView(Name,Email,absolute_path,"-1","0");
-=======
-                this.Name_block.Text = "Name!!!";
-                this.Name_block.Foreground = Brushes.Red;
-
-            }
+            
 
             MainScreenView mainScreenView = new MainScreenView();
 
+            
             //
             //
 
->>>>>>> 249ced2d
             mainScreenView.Show();
             this.Close();
         }
