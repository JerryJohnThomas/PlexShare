﻿using System;
using System.Collections.Generic;
using System.Collections.ObjectModel;
using System.Diagnostics;
using System.Linq;
using System.Text;
using System.Threading.Tasks;
using System.Windows;
using System.Windows.Controls;
using System.Windows.Data;
using System.Windows.Documents;
using System.Windows.Input;
using System.Windows.Media;
using System.Windows.Media.Imaging;
using System.Windows.Navigation;
using System.Windows.Shapes;
using PlexShareWhiteboard;
using PlexShareWhiteboard.BoardComponents;

namespace PlexShareApp
{
    /// <summary>
    /// Interaction logic for WhiteBoardPage.xaml
    /// </summary>
    public partial class WhiteBoardPage : Page
    {
        WhiteBoardViewModel viewModel;
        string currentTool;
        public WhiteBoardPage()
        {
            InitializeComponent();
            viewModel = new WhiteBoardViewModel();
            viewModel.ShapeItems = new ObservableCollection<ShapeItem>();
            this.DataContext = viewModel;
            this.currentTool = "Select";
        }

        private void CanvasMouseDown(object sender, MouseButtonEventArgs e)
        {
            var a = e.GetPosition(sender as Canvas);
            viewModel.ShapeStart(a);
            if (viewModel.select.ifSelected)
            {

                string shapeName = viewModel.select.selectedObject.Geometry.GetType().Name;
                if (shapeName == "EllipseGeometry" || shapeName == "RectangleGeometry" || shapeName == "PathGeometry" || shapeName == "LineGeometry")
                {
                    if (this.ShapeToolBar.Visibility == Visibility.Collapsed)
                        this.ShapeToolBar.Visibility = Visibility.Visible;
                }

                else
                {
                    if (this.ShapeToolBar.Visibility == Visibility.Visible)
                        this.ShapeToolBar.Visibility = Visibility.Collapsed;
                }



            }
        }

        private void CanvasMouseMove(object sender, MouseEventArgs e)
        {
            var a = e.GetPosition(sender as Canvas);
            viewModel.ShapeBuilding(a);
        }

        private void CanvasMouseUp(object sender, MouseEventArgs e)
        {
            var a = e.GetPosition(sender as Canvas);
            viewModel.ShapeFinished(a);
        }
        private void CanvasMouseEnter(object sender, MouseEventArgs e)
        {
            //Debug.WriteLine(this.currentTool + " Got it \n");
            if (this.currentTool != "Select")
                viewModel.UnHighLightIt();
            switch (this.currentTool)
            {
                case "Select":
                    Cursor = Cursors.Arrow;
                    break;
                case "Rectangle":
                    Cursor = Cursors.Cross;
                    break;
                case "Ellipse":
                    Cursor = Cursors.Cross;
                    break;
                case "Freehand":
                    Cursor = Cursors.Pen;
                    break;
                case "Eraser":
                    Cursor = Cursors.Arrow;
                    break;
                default:
                    Cursor = Cursors.Arrow;
                    break;
            }
        }

        private void CanvasMouseLeave(object sender, MouseEventArgs e)
        {
            //Debug.WriteLine(this.currentTool + " Leave Got it \n");
            if (this.currentTool != "Select")
                viewModel.UnHighLightIt();
            Cursor = Cursors.Arrow;

        }
        private void RectangleCreateMode(object sender, RoutedEventArgs e)
        {
            viewModel.UnHighLightIt();
            this.currentTool = "Rectangle";
            if (this.ShapeToolBar.Visibility == Visibility.Collapsed)
                this.ShapeToolBar.Visibility = Visibility.Visible;
            viewModel.ChangeMode("create_rectangle");
        }
        private void EllipseCreateMode(object sender, RoutedEventArgs e)
        {
            viewModel.UnHighLightIt();
            this.currentTool = "Ellipse";
            if (this.ShapeToolBar.Visibility == Visibility.Collapsed)
                this.ShapeToolBar.Visibility = Visibility.Visible;
            viewModel.ChangeMode("create_ellipse");
        }

        //Freehand_create_mode
        private void FreehandCreateMode(object sender, RoutedEventArgs e)
        {
            viewModel.UnHighLightIt();
            Cursor = Cursors.Pen;
            if (this.ShapeToolBar.Visibility == Visibility.Collapsed)
                this.ShapeToolBar.Visibility = Visibility.Visible;
            this.currentTool = "Freehand";

            viewModel.ChangeMode("create_freehand");

        }
        private void ColorGreen(object sender, RoutedEventArgs e)
        {
            viewModel.ChangeFillBrush(Brushes.Green);
        }

        private void ColorRed(object sender, RoutedEventArgs e)
        {
            viewModel.ChangeFillBrush(Brushes.Red);

        }

        private void ColorYellow(object sender, RoutedEventArgs e)
        {
            viewModel.ChangeFillBrush(Brushes.Yellow);
        }

        private void ColorWhite(object sender, RoutedEventArgs e)
        {
            viewModel.ChangeFillBrush(Brushes.White);
        }

        private void ColorBlue(object sender, RoutedEventArgs e)
        {
            viewModel.ChangeFillBrush(Brushes.Blue);
        }

        private void ColorBlack(object sender, RoutedEventArgs e)
        {
            viewModel.ChangeFillBrush(Brushes.Black);
        }

        private void StrokeColorGreen(object sender, RoutedEventArgs e)
        {
            viewModel.ChangeStrokeBrush(Brushes.Green);
        }

        private void StrokeColorRed(object sender, RoutedEventArgs e)
        {
            viewModel.ChangeStrokeBrush(Brushes.Red);

        }

        private void StrokeColorYellow(object sender, RoutedEventArgs e)
        {
            viewModel.ChangeStrokeBrush(Brushes.Yellow);
        }

        private void StrokeColorWhite(object sender, RoutedEventArgs e)
        {
            viewModel.ChangeStrokeBrush(Brushes.White);
        }

        private void StrokeColorBlue(object sender, RoutedEventArgs e)
        {
            viewModel.ChangeStrokeBrush(Brushes.Blue);

        }

        private void StrokeColorBlack(object sender, RoutedEventArgs e)
        {
            viewModel.ChangeStrokeBrush(Brushes.Black);
        }

        private void DeleteMode(object sender, RoutedEventArgs e)
        {
            viewModel.UnHighLightIt();
            this.currentTool = "Eraser";
            if (this.ShapeToolBar.Visibility == Visibility.Visible)
                this.ShapeToolBar.Visibility = Visibility.Collapsed;
            viewModel.ChangeMode("delete_mode");
        }

        private void SelectMode(object sender, RoutedEventArgs e)
        {
            this.currentTool = "Select";
            if (this.ShapeToolBar.Visibility == Visibility.Visible)
                this.ShapeToolBar.Visibility = Visibility.Collapsed;
            viewModel.ChangeMode("select_mode");
        }

        private void ClearMode(object sender, RoutedEventArgs e)
        {
            viewModel.UnHighLightIt();
            if (this.ShapeToolBar.Visibility == Visibility.Visible)
                this.ShapeToolBar.Visibility = Visibility.Collapsed;
            viewModel.ClearAllShapes();

        }

<<<<<<< HEAD
        private void UndoMode(object sender, RoutedEventArgs e)
=======
        private void LineMode(object sender, RoutedEventArgs e)
>>>>>>> 2b6f879c
        {
            viewModel.UnHighLightIt();
            if (this.ShapeToolBar.Visibility == Visibility.Visible)
                this.ShapeToolBar.Visibility = Visibility.Collapsed;
<<<<<<< HEAD

            viewModel.CallUndo();
            Debug.WriteLine("Undo called xaml");
        }

        private void RedoMode(object sender, RoutedEventArgs e)
        {
            viewModel.UnHighLightIt();
            if (this.ShapeToolBar.Visibility == Visibility.Visible)
                this.ShapeToolBar.Visibility = Visibility.Collapsed;

            viewModel.CallRedo();
        }







=======
            viewModel.ChangeMode("create_line");
        }

>>>>>>> 2b6f879c
    }
}<|MERGE_RESOLUTION|>--- conflicted
+++ resolved
@@ -225,17 +225,19 @@
 
         }
 
-<<<<<<< HEAD
+        private void LineMode(object sender, RoutedEventArgs e)
+        {
+            viewModel.UnHighLightIt();
+            if (this.ShapeToolBar.Visibility == Visibility.Visible)
+                this.ShapeToolBar.Visibility = Visibility.Collapsed;
+            viewModel.ChangeMode("create_line");
+        }
+
         private void UndoMode(object sender, RoutedEventArgs e)
-=======
-        private void LineMode(object sender, RoutedEventArgs e)
->>>>>>> 2b6f879c
-        {
-            viewModel.UnHighLightIt();
-            if (this.ShapeToolBar.Visibility == Visibility.Visible)
-                this.ShapeToolBar.Visibility = Visibility.Collapsed;
-<<<<<<< HEAD
-
+        {
+            viewModel.UnHighLightIt();
+            if (this.ShapeToolBar.Visibility == Visibility.Visible)
+                this.ShapeToolBar.Visibility = Visibility.Collapsed;
             viewModel.CallUndo();
             Debug.WriteLine("Undo called xaml");
         }
@@ -248,17 +250,5 @@
 
             viewModel.CallRedo();
         }
-
-
-
-
-
-
-
-=======
-            viewModel.ChangeMode("create_line");
-        }
-
->>>>>>> 2b6f879c
     }
 }