﻿using Newtonsoft.Json;
using System;
using System.Drawing;
using System.Threading;
using System.Collections.Generic;
using System.Linq;
using System.IO;
using System.Net;
using System.Net.Sockets;
using System.Text;
using System.Windows;
using System.Security.Cryptography;
using System.Threading;
using System.Threading.Tasks;
using Google.Apis.PeopleService.v1.Data;
using Microsoft.AspNetCore.Hosting;
using Microsoft.Extensions.Configuration;
using Microsoft.Extensions.Hosting;
using Microsoft.Extensions.Logging;
using PlexShareApp;
using System.Text.Json.Nodes;
using Newtonsoft.Json.Linq;
using System.Windows.Controls;
using System.Diagnostics;

namespace AuthViewModel;

public class AuthenticationViewModel
{
    private const string clientId = "1045131640492-c68nvtdorbftv7ejvkoh4h8flo7tl2q9.apps.googleusercontent.com";
    private const string clientSecret = "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";
    const string authorizationEndpoint = "https://accounts.google.com/o/oauth2/v2/auth";

    // User Information
    string userName = "";
    string userEmail = "";
    string imageName = "";

    public AuthenticationViewModel()
    {
    }
    public static string EncodeInputBuffer(byte[] buffer)
    {
        string base64 = Convert.ToBase64String(buffer);
        // Converts base64 to base64url.
        base64 = base64.Replace("+", "-");
        base64 = base64.Replace("/", "_");
        // Strips padding.
        base64 = base64.Replace("=", "");

        return base64;
    }
    public static byte[] Sha256(string inputStirng)
    {
        byte[] bytes = Encoding.ASCII.GetBytes(inputStirng);
        SHA256Managed sha256 = new SHA256Managed();
        return sha256.ComputeHash(bytes);
    }
    public static string GenerateDataBase(uint length)
    {
        RNGCryptoServiceProvider rng = new RNGCryptoServiceProvider();
        byte[] bytes = new byte[length];
        rng.GetBytes(bytes);
        return EncodeInputBuffer(bytes);
    }
  
    public async Task<List<string>> AuthenticateUser()
    {
        string state = GenerateDataBase(32);
        string code_verifier = GenerateDataBase(32);
        string code_challenge = EncodeInputBuffer(Sha256(code_verifier));
        const string code_challenge_method = "S256";
        string redirectURI = string.Format("http://{0}:{1}/", IPAddress.Loopback, "8080");
        List<string> result = new List<string>();
        
        var http = new HttpListener();
        http.Prefixes.Add(redirectURI);
        Debug.WriteLine("Listening..");
        http.Start();

        string authorizationRequest = string.Format("{0}?response_type=code&scope=openid%20email%20profile&redirect_uri={1}&client_id={2}&state={3}&code_challenge={4}&code_challenge_method={5}",
                authorizationEndpoint,
                Uri.EscapeDataString(redirectURI),
                clientId,
                state,
                code_challenge,
                code_challenge_method);
        string vr = "https://www.google.com/";

        Debug.WriteLine("Debugging: " + vr);
        try
        {
            Process.Start(new ProcessStartInfo(authorizationRequest) { UseShellExecute = true});
        } 
        catch (System.ComponentModel.Win32Exception noBrowser)
        {
            if (noBrowser.ErrorCode == -2147467259)
            {
                Debug.WriteLine("Error finding browser");
            }
        }
        catch (Exception other)
        {
            Debug.WriteLine(other.Message);
        }

        var context = await http.GetContextAsync();
        var response = context.Response;
        string responseString = string.Format("<html><head><meta http-equiv='refresh' content='10;url=https://google.com'></head><body>Authentication is complete! You can return to your app.</body></html>");
        var buffer = Encoding.UTF8.GetBytes(responseString);
        response.ContentLength64 = buffer.Length;
        var responseOutput = response.OutputStream;

        Task responseTask = responseOutput.WriteAsync(buffer, 0, buffer.Length).ContinueWith((task) =>
        {
            responseOutput.Close();
            http.Stop();
            Debug.WriteLine("HTTP server stopped.");
        });

        if (context.Request.QueryString.Get("error") != null)
        {
            Debug.WriteLine(String.Format("OAuth authorization error: {0}.", context.Request.QueryString.Get("error")));
            result.Add("false");
            return result;
        }

        if (context.Request.QueryString.Get("code") == null || context.Request.QueryString.Get("state") == null)
        {
            Debug.WriteLine("Malformed authorization response. " + context.Request.QueryString);
            result.Add("false");
            return result;
        }

        var code = context.Request.QueryString.Get("code");
        var incoming_state = context.Request.QueryString.Get("state");

        if (incoming_state != state)
        {
            Debug.WriteLine(String.Format("Received request with invalid state ({0})", incoming_state));
            result.Add("false");
            return result;
        }

        Task task = Task.Factory.StartNew(() => GetUserData(code, code_verifier, redirectURI));
        Task.WaitAll(task);

        Debug.WriteLine("Above tasks are finished!\n" + userName + " " + userEmail + " " + imageName);
        result.Add("true");

        while(userName == "" || userEmail == "" || imageName == "" )
        {
            Thread.Sleep(100);
        }
        result.Add(userName);
        result.Add(userEmail);
        result.Add(imageName);
        return result;
    }

    async void GetUserData(string code, string code_verifier, string redirectURI)
    {
        // builds the  request
        string tokenRequestURI = "https://www.googleapis.com/oauth2/v4/token";
        string tokenRequestBody = string.Format("code={0}&redirect_uri={1}&client_id={2}&code_verifier={3}&client_secret={4}&scope=&grant_type=authorization_code",
            code,
            System.Uri.EscapeDataString(redirectURI),
            clientId,
            code_verifier,
            clientSecret
            );

        string tokenDisconnectUri = "https://www.googleapis.com/oauth2/v4/token=";
        // sends the request
        HttpWebRequest tokenRequest = (HttpWebRequest)WebRequest.Create(tokenRequestURI);
        tokenRequest.Method = "POST";
        tokenRequest.ContentType = "application/x-www-form-urlencoded";
        tokenRequest.Accept = "Accept=text/html,application/xhtml+xml,application/xml;q=0.9,*/*;q=0.8";
        byte[] _byteVersion = Encoding.ASCII.GetBytes(tokenRequestBody);
        tokenRequest.ContentLength = _byteVersion.Length;
        Stream stream = tokenRequest.GetRequestStream();
        await stream.WriteAsync(_byteVersion, 0, _byteVersion.Length);
        stream.Close();

        try
        {
            // gets the response
            WebResponse tokenResponse = await tokenRequest.GetResponseAsync();

            using (StreamReader reader = new StreamReader(tokenResponse.GetResponseStream()))
            {
                // reads response body
                string responseText = await reader.ReadToEndAsync();
                Debug.WriteLine(responseText);
                // converts to dictionary
                Dictionary<string, string> tokenEndpointDecoded = JsonConvert.DeserializeObject<Dictionary<string, string>>(responseText);
                string access_token = tokenEndpointDecoded["access_token"];
                userinfoCall(access_token);

                tokenDisconnectUri += access_token;
                HttpWebRequest tokenDisconnect = (HttpWebRequest)WebRequest.Create(tokenDisconnectUri);
            }
        }
        catch (WebException ex)
        {
            if (ex.Status == WebExceptionStatus.ProtocolError)
            {
                var response = ex.Response as HttpWebResponse;
                if (response != null)
                {
                    Debug.WriteLine("HTTP: " + response.StatusCode);
                    using (StreamReader reader = new StreamReader(response.GetResponseStream()))
                    {
                        // reads response body
                        string responseText = await reader.ReadToEndAsync();
                        Debug.WriteLine(responseText);
                    }
                }
            }
        }

    }

<<<<<<< HEAD
    void DownloadImage(string url)
    {
        imageName = "UserProfilePicture.png";
        string localFileName = "../../../../Resources/" + imageName;
        WebClient webClient = new WebClient();
        webClient.DownloadFile(url, localFileName);
    }
=======
>>>>>>> b9ee1e15

    async void userinfoCall(string access_token)
    {
        // builds the  request
        string userinfoRequestURI = "https://www.googleapis.com/oauth2/v3/userinfo";

        // sends the request
        HttpWebRequest userinfoRequest = (HttpWebRequest)WebRequest.Create(userinfoRequestURI);
        userinfoRequest.Method = "GET";
        userinfoRequest.Headers.Add(string.Format("Authorization: Bearer {0}", access_token));
        userinfoRequest.ContentType = "application/x-www-form-urlencoded";
        userinfoRequest.Accept = "Accept=text/html,application/xhtml+xml,application/xml;q=0.9,*/*;q=0.8";

        // gets the response
        WebResponse userinfoResponse = await userinfoRequest.GetResponseAsync();
        using (StreamReader userinfoResponseReader = new StreamReader(userinfoResponse.GetResponseStream()))
        {
            // reads response body
            string userinfoResponseText = await userinfoResponseReader.ReadToEndAsync();
            System.Diagnostics.Debug.WriteLine("USER INFO:\n" + userinfoResponseText);
            var json = JObject.Parse(userinfoResponseText);

            // Storing Data from Json file received
            userName = json["name"].ToString();
            userEmail = json["email"].ToString();
            string imageURL = json["picture"].ToString();
            DownloadImage(imageURL);
        }
    }
}<|MERGE_RESOLUTION|>--- conflicted
+++ resolved
@@ -221,7 +221,6 @@
 
     }
 
-<<<<<<< HEAD
     void DownloadImage(string url)
     {
         imageName = "UserProfilePicture.png";
@@ -229,8 +228,6 @@
         WebClient webClient = new WebClient();
         webClient.DownloadFile(url, localFileName);
     }
-=======
->>>>>>> b9ee1e15
 
     async void userinfoCall(string access_token)
     {
