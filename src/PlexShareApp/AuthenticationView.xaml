--- conflicted
+++ resolved
@@ -1,4 +1,4 @@
-﻿<Window x:Class="PlexShareApp.AuthenticationView"
+<Window x:Class="PlexShareApp.AuthenticationView"
         xmlns="http://schemas.microsoft.com/winfx/2006/xaml/presentation"
         xmlns:materialDesign="http://materialdesigninxaml.net/winfx/xaml/themes"
         xmlns:x="http://schemas.microsoft.com/winfx/2006/xaml"
@@ -36,7 +36,6 @@
             <ColumnDefinition Width="1.3*" />
             <ColumnDefinition Width="0.06*" />
         </Grid.ColumnDefinitions>
-<<<<<<< HEAD
 
         <TextBlock Grid.Row="0" Grid.Column="0" FontFamily="Cascadia Mono" FontSize="15"  
                                VerticalAlignment="Center" Foreground="Black"> PlexShare
@@ -47,20 +46,7 @@
                                 Background="Transparent" ToolTip="Maximise"
                                 BorderBrush="Transparent">
                 <materialDesign:PackIcon Kind="WindowMinimize" Width="16" Height="16" VerticalAlignment="Center"/>
-=======
-        
-        <Grid Grid.Row="0" Grid.Column="0" Grid.ColumnSpan="10" Background="#272537" MouseDown="TitleBarDrag"/>
-        <TextBlock Grid.Row="0" Grid.Column="0" FontFamily="Cascadia Mono" FontSize="15" Foreground="#FFB0ADAD"> PlexShare</TextBlock>
 
-        <StackPanel Orientation="Horizontal" Grid.Row="0" Grid.Column="5" Grid.ColumnSpan="2" HorizontalAlignment="Right">
-        
-            <Button Width="15"  Height="15" Background="Yellow" Click="MinimizeApp">
-                <Button.Resources>
-                    <Style TargetType="Border">
-                        <Setter Property="CornerRadius" Value="10"/>
-                    </Style>
-                </Button.Resources>
->>>>>>> 9a9e663f
             </Button>
 
             <!--Minimize Button-->
