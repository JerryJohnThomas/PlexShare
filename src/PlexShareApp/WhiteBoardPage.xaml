--- conflicted
+++ resolved
@@ -505,13 +505,9 @@
                                     </ToggleButton>
                                 </Grid>
                                 <Grid Grid.Row="2">
-<<<<<<< HEAD
-                                    <Button  HorizontalAlignment="Center" ToolTip="Line" VerticalAlignment="Center" Click="EllipseCreateMode" Cursor="Hand" Style="{StaticResource ToolBarStyle}" >
+
+                                    <Button  HorizontalAlignment="Center" ToolTip="Line" VerticalAlignment="Center" Click="LineMode" Cursor="Hand" Style="{StaticResource ToolBarStyle}" >
                                         <Image Source="Assets/LineTool.png" ></Image>
-=======
-                                    <Button  HorizontalAlignment="Center" ToolTip="Line" VerticalAlignment="Center" Click="LineMode" Cursor="Hand" Style="{StaticResource ToolBarStyle}" >
-                                        <Image Source="C:\Users\parva\OneDrive\Desktop\PlexShare\src\PlexShareWhiteboard\Assets\LineTool.png" ></Image>
->>>>>>> 2b6f879c
                                     </Button>
                                 </Grid>
                                 <Grid Grid.Row="3">
