<<<<<<< HEAD
﻿<ResourceDictionary x:Class="PlexShareApp.ChatPageView"
    xmlns="http://schemas.microsoft.com/winfx/2006/xaml/presentation"
=======
﻿<!-- Author:        Sughandhan S-->
<!-- Created on:    03/11/2022-->
<!-- Summary:       Resource Dictionary contains styles for ChatPageView-->
<ResourceDictionary xmlns="http://schemas.microsoft.com/winfx/2006/xaml/presentation"
>>>>>>> 919800f9
                    xmlns:x="http://schemas.microsoft.com/winfx/2006/xaml"
                    xmlns:local="clr-namespace:PlexShareApp">
                    

    <!--Colours for various User Control objects-->
    <SolidColorBrush x:Key="StaticTextClr" Color="#FFFFFF"/>
    <SolidColorBrush x:Key="StaticButtonFore" Color="ForestGreen" />
    <SolidColorBrush x:Key="StaticChatBackGrd" Color="#E2DCC8" />
    <SolidColorBrush x:Key="StaticReplyBox" Color="#071e1e" />
    <SolidColorBrush x:Key="StaticSentMsg" Color="#0f3d3e" />
    <SolidColorBrush x:Key="StaticSentFile" Color="SandyBrown" />
    <SolidColorBrush x:Key="StaticRecvMsg" Color="LightGreen" />
    <SolidColorBrush x:Key="StaticRecvFile" Color="RosyBrown" />
    <SolidColorBrush x:Key="StaticSendBox" Color="#0f3d3e" />
    <SolidColorBrush x:Key="StaticHeader" Color="Black" />
    <SolidColorBrush x:Key="StaticButtonBack" Color="Blue" />
    <SolidColorBrush x:Key="StaticSentReplyMsg" Color="YellowGreen" />

    <!--Custom style for scrollbar-->
    <Style x:Name="ChatScrollBar" TargetType="ScrollBar">
        <Setter Property="Background" Value="Transparent" />
    </Style>

    <!--Custom style the Button with our custom style template-->
    <Style x:Name="ChatSendButton" TargetType="{x:Type Button}">
        <Setter Property="Background" Value="{DynamicResource StaticButtonBack}" />
        <Setter Property="BorderBrush" Value="{DynamicResource StaticButtonBack}" />
        <Setter Property="Foreground" Value="{DynamicResource StaticButtonFore}" />
        <Setter Property="FontSize" Value="11" />
        <Setter Property="Width" Value="Auto" />
        <Setter Property="Margin" Value="2" />
        <Setter Property="Template">
            <Setter.Value>
                <ControlTemplate TargetType="{x:Type Button}">
                    <Border Background="{TemplateBinding Background}">
                        <ContentPresenter HorizontalAlignment="Center" VerticalAlignment="Center" />
                    </Border>
                </ControlTemplate>
            </Setter.Value>
        </Setter>
        <Style.Triggers>
            <Trigger Property="IsMouseOver" Value="True">
                <Setter Property="Effect">
                    <Setter.Value>
                        <DropShadowEffect ShadowDepth="0" Color="White" Opacity="1" BlurRadius="20" />
                    </Setter.Value>
                </Setter>
            </Trigger>
        </Style.Triggers>
    </Style>

    <!--Custom style for the star button-->
    <ControlTemplate x:Key="StarToggleButton" TargetType="{x:Type ToggleButton}">
        <Canvas Width="12" Height="12" Clip="F1 M 0,0L 76,0L 76,76L 0,76L 0,0">
            <Path
                    x:Name="ButtonPath"
                    Width="12"
                    Height="12"
                    Data="F1 M 17.416,32.25L 32.910,32.25L 38,18L 43.089,32.25L 58.583,32.25L 45.679,41.494L 51.458,56L 38,48.083L 26.125,56L 30.597,41.710L 17.416,32.25 Z "
                    Fill="Transparent"
                    Stroke="{StaticResource StaticTextClr}"
                    StrokeThickness="1"
                    Stretch="Fill" />
        </Canvas>
        <!--If the star button is checked, fill with Yellow-->
        <ControlTemplate.Triggers>
            <Trigger Property="IsChecked" Value="true">
                <Setter TargetName="ButtonPath" Property="Fill" Value="Yellow" />
            </Trigger>
        </ControlTemplate.Triggers>
    </ControlTemplate>

    <!--Setting the visibility of the reply text box as collapsed when its empty or null-->
    <Style TargetType="TextBlock" x:Key="ReplyText">
        <Style.Triggers>
            <Trigger Property="Text" Value="">
                <Setter Property="Visibility" Value="Collapsed" />
            </Trigger>
            <Trigger Property="Text" Value="{x:Null}">
                <Setter Property="Visibility" Value="Collapsed" />
            </Trigger>
        </Style.Triggers>
    </Style>

<<<<<<< HEAD
    <!--Data template for the chat message sent by the user-->
    <DataTemplate x:Key="SentMsgTemplate" >
        <Grid>
            <Grid x:Name="ToBubble" HorizontalAlignment="Right" Margin="0" VerticalAlignment="Top">
                <Grid.RowDefinitions>
                    <RowDefinition Height="auto" />
                    <RowDefinition Height="20" />
                </Grid.RowDefinitions>
                <Grid Margin="0" Background="{StaticResource StaticSentMsg}" Grid.Row="0">
                    <Grid.RowDefinitions>s
                        <RowDefinition Height="auto" />
                        <RowDefinition Height="auto" />
                        <RowDefinition Height="auto" />
                    </Grid.RowDefinitions>
                    <Grid Grid.Row="0">
                        <Border Grid.Column="0" CornerRadius="8" BorderBrush="{StaticResource StaticSentMsg}"
                                    BorderThickness="5" Background="{StaticResource StaticSentFile}" Opacity="0.5">
                            <TextBlock Style="{StaticResource ReplyText}"
                                           Foreground="{StaticResource StaticTextClr}" Text="{Binding ReplyMessage}"
                                           TextWrapping="Wrap" Width="250" FontSize="14" Padding="8,5,8,5" />
                        </Border>
                    </Grid>
                    <Grid Grid.Row="1">
                        <Grid.ColumnDefinitions>
                            <ColumnDefinition Width="*" />
                            <ColumnDefinition Width="*" />
                        </Grid.ColumnDefinitions>
                        <TextBlock Foreground="{StaticResource StaticTextClr}" Text="{Binding TextMessage}"
                                       x:Name="MainText" TextWrapping="Wrap" Grid.Row="0" Width="250" FontSize="16"
                                       Padding="8,5,8,5" Grid.Column="0" />
                        <!--TODO: Add a reply button click event-->
                        <Button Background="Transparent" BorderBrush="Transparent" HorizontalAlignment="Right"
                                    Width="30" Margin="0,0,0,0" Click="ReplyButtonClick">
                            <!--TODO:Add reply icon-->
                        </Button>
                    </Grid>
                    <Grid Grid.Row="2">
                        <Grid.ColumnDefinitions>
                            <ColumnDefinition Width="70" />
                            <ColumnDefinition Width="*" />
                            <ColumnDefinition Width="*" />
                        </Grid.ColumnDefinitions>
                        <TextBlock Opacity="0.8" Foreground="{StaticResource StaticTextClr}"
                                       Text="{Binding Time}" x:Name="timeText" Margin="0" TextWrapping="Wrap"
                                       Grid.Row="0" Padding="8" Grid.Column="0" />
                        <RadioButton Grid.Column="1" Content="All" Padding="2" HorizontalAlignment="Left"
                                         Template="{DynamicResource StarToggleButton}" Click="StarButtonClick" />
                        <TextBlock Opacity="0.8" Foreground="{StaticResource StaticTextClr}" Text="Sent"
                                       x:Name="status" Margin="0" TextWrapping="Wrap" Grid.Row="0" Padding="8"
                                       Grid.Column="2" HorizontalAlignment="Right" />
                    </Grid>
                </Grid>
                <Path Grid.Row="1" Data="M404,136 L404,149.5 L387.5,134.5 z"
                          Fill="{StaticResource StaticSentMsg}" HorizontalAlignment="Right" Height="20"
                          Stretch="Fill" UseLayoutRounding="False" Width="20" Margin="0,-5,10,0" />
            </Grid>
        </Grid>
    </DataTemplate>

    <!--Data template for the chat message received by the user-->
    <DataTemplate x:Key="RecvMsgTemplate">
        <Grid x:Name="FromBubble" HorizontalAlignment="Left" Margin="0" VerticalAlignment="Top">
            <Grid.RowDefinitions>
                <RowDefinition Height="auto" />
                <RowDefinition Height="20" />
            </Grid.RowDefinitions>
            <Path Grid.Row="1" Data="M404,136 L404,149.5 L387.5,134.5 z" Fill="{StaticResource StaticRecvMsg}"
                      HorizontalAlignment="Left" Height="20" Stretch="Fill" UseLayoutRounding="False" Width="20"
                      Margin="10,-2,10,0" RenderTransformOrigin="0.5,0.5">
                <Path.RenderTransform>
                    <TransformGroup>
                        <RotateTransform Angle="-95" />
                    </TransformGroup>
                </Path.RenderTransform>
            </Path>
            <Grid Margin="0" Background="{StaticResource StaticRecvMsg}" Grid.Row="0">
                <Grid.RowDefinitions>
                    <RowDefinition Height="auto" />
                    <RowDefinition Height="auto" />
                    <RowDefinition Height="auto" />
                    <RowDefinition Height="auto" />
                </Grid.RowDefinitions>
                <Grid Grid.Row="0" Background="{StaticResource StaticChatBackGrd}">
                    <TextBlock Foreground="Black" Text="{Binding UserName}" x:Name="SenderName" TextWrapping="Wrap"
                                   Width="250" FontSize="14" TextAlignment="Left" Padding="8,2,8,2" />
                </Grid>
                <Grid Grid.Row="1">
                    <Border Grid.Column="0" CornerRadius="8" BorderBrush="{StaticResource StaticRecvMsg}"
                                BorderThickness="5" Background="{StaticResource StaticRecvFile}" Opacity="0.5">
                        <TextBlock Style="{StaticResource ReplyText}" Foreground="{StaticResource  StaticSentReplyMsg}"
                                       Text="{Binding ReplyMessage}" TextWrapping="Wrap" Width="250" FontSize="14"
                                       Padding="8,5,8,5" />
                    </Border>
                </Grid>
                <Grid Grid.Row="2">
                    <Grid.ColumnDefinitions>
                        <ColumnDefinition Width="*" />
                        <ColumnDefinition Width="*" />
                    </Grid.ColumnDefinitions>
                    <TextBlock Foreground="{StaticResource StaticTextClr}" Text="{Binding TextMessage}"
                                   x:Name="MainText" TextWrapping="Wrap" Grid.Row="0" Width="250" FontSize="16"
                                   Padding="8,5,8,5" Grid.Column="0" />
                    <Button Background="Transparent" BorderBrush="Transparent" HorizontalAlignment="Right"
                             Width="30" Margin="0,0,0,0" >
                        <!--TODO:Add icon for arrow-->
                    </Button>
                </Grid>
                <Grid Grid.Row="3">
                    <Grid.ColumnDefinitions>
                        <ColumnDefinition Width="70" />
                        <ColumnDefinition Width="*" />
                    </Grid.ColumnDefinitions>
                    <TextBlock Opacity="0.8" Foreground="{StaticResource StaticTextClr}" Text="{Binding Time}"
                                   x:Name="timeText" Margin="0" TextWrapping="Wrap" Grid.Row="0" Padding="8"
                                   Grid.Column="0" />
                    <RadioButton Grid.Column="1" Content="All" Padding="2" HorizontalAlignment="Left"
                                  Template="{DynamicResource StarToggleButton}" />
                </Grid>
            </Grid>
        </Grid>
    </DataTemplate>

    <!--Data template for the file message sent by the user-->
    <DataTemplate x:Key="SentFileTemplate">
        <Grid>
            <Grid x:Name="ToBubble" HorizontalAlignment="Right" Margin="0" VerticalAlignment="Top">
                <Grid.RowDefinitions>
                    <RowDefinition Height="auto" />
                    <RowDefinition Height="20" />
                </Grid.RowDefinitions>
                <Grid Margin="0" Background="{DynamicResource StaticSentMsg}" Grid.Row="0">
                    <Grid.RowDefinitions>
                        <RowDefinition Height="auto" />
                        <RowDefinition Height="auto" />
                        <RowDefinition Height="auto" />
                    </Grid.RowDefinitions>
                    <Grid Grid.Row="0">
                        <Border Grid.Column="0" CornerRadius="8" BorderBrush="{DynamicResource StaticSentMsg}"
                                    BorderThickness="5" Background="{DynamicResource StaticSentFile}" Opacity="0.5">
                            <TextBlock Style="{StaticResource ReplyText}"
                                           Foreground="{DynamicResource StaticTextClr}" Text="{Binding ReplyMessage}"
                                           TextWrapping="Wrap" Width="250" FontSize="14" Padding="8,5,8,5" />
                        </Border>
                    </Grid>
                    <Grid Grid.Row="1">
                        <Grid.ColumnDefinitions>
                            <ColumnDefinition Width="*" />
                            <ColumnDefinition Width="*" />
                        </Grid.ColumnDefinitions>
                        <Border Grid.Column="0" CornerRadius="8" BorderBrush="{DynamicResource StaticSentMsg}"
                                    BorderThickness="5" Background="{DynamicResource StaticSentFile}">
                            <Grid>
                                <Grid.ColumnDefinitions>
                                    <ColumnDefinition Width="*" />
                                    <ColumnDefinition Width="*" />
                                    <ColumnDefinition Width="*" />
                                </Grid.ColumnDefinitions>
                                <!--TODO:Add an icon of a file, that will be displayed on sending a file-->
                                <TextBlock Grid.Column="1" Foreground="{DynamicResource StaticTextClr}"
                                               Text="{Binding TextMessage}" x:Name="MainText" TextWrapping="Wrap"
                                               Width="150" FontSize="16" Padding="8,5,8,5" />
                                <Button Grid.Column="2" Background="Transparent" BorderBrush="Transparent"
                                            Click="DownloadButtonClick" HorizontalAlignment="Right" 
                                            Width="40" Margin="0,0,0,0">
                                    <!--TODO:Add icon for download-->
                                </Button>
                            </Grid>
                        </Border>
                        <Button Grid.Column="1" Background="Transparent" BorderBrush="Transparent"
                                Click="ReplyButtonClick" HorizontalAlignment="Right" 
                                Width="30" Margin="0,0,0,0">
                            <!--TODO:Add icon for reply arrow-->
                        </Button>
                    </Grid>
                    <Grid Grid.Row="2">
                        <Grid.ColumnDefinitions>
                            <ColumnDefinition Width="70" />
                            <ColumnDefinition Width="*" />
                        </Grid.ColumnDefinitions>
                        <TextBlock Opacity="0.8" Foreground="{DynamicResource StaticTextClr}"
                                       Text="{Binding Time}" x:Name="timeText" Margin="0" TextWrapping="Wrap"
                                       Grid.Row="0" Padding="8" Grid.Column="0" />
                        <TextBlock Opacity="0.8" Foreground="{DynamicResource StaticTextClr}" Text="Sent"
                                       x:Name="status" Margin="0" TextWrapping="Wrap" Grid.Row="0" Padding="8"
                                       Grid.Column="2" HorizontalAlignment="Right" />
                    </Grid>
                </Grid>
                <Path Grid.Row="1" Data="M404,136 L404,149.5 L387.5,134.5 z"
                          Fill="{DynamicResource StaticSentMsg}" HorizontalAlignment="Right" Height="20"
                          Stretch="Fill" UseLayoutRounding="False" Width="20" Margin="0,-5,10,0" />
            </Grid>
        </Grid>
    </DataTemplate>

    <!--Data template for the file message received by the user-->
    <DataTemplate x:Key="RecvFileTemplate">
        <Grid x:Name="FromBubble" HorizontalAlignment="Left" Margin="0" VerticalAlignment="Top">
            <Grid.RowDefinitions>
                <RowDefinition Height="auto" />
                <RowDefinition Height="20" />
            </Grid.RowDefinitions>
            <Path Grid.Row="1" Data="M404,136 L404,149.5 L387.5,134.5 z" Fill="{DynamicResource StaticRecvMsg}"
                      HorizontalAlignment="Left" Height="20" Stretch="Fill" UseLayoutRounding="False" Width="20"
                      Margin="10,-2,10,0" RenderTransformOrigin="0.5,0.5">
                <Path.RenderTransform>
                    <TransformGroup>
                        <RotateTransform Angle="-95" />
                    </TransformGroup>
                </Path.RenderTransform>
            </Path>
            <Grid Margin="0" Background="{DynamicResource StaticRecvMsg}" Grid.Row="0">
                <Grid.RowDefinitions>
                    <RowDefinition Height="auto" />
                    <RowDefinition Height="auto" />
                    <RowDefinition Height="auto" />
                    <RowDefinition Height="auto" />
                </Grid.RowDefinitions>
                <Grid Grid.Row="0" Background="{DynamicResource StaticChatBackGrd}">
                    <TextBlock Foreground="Black" Text="{Binding UserName}" x:Name="SenderName" TextWrapping="Wrap"
                                   Width="250" FontSize="14" TextAlignment="Left" Padding="8,2,8,2" />
                </Grid>
                <Grid Grid.Row="1">
                    <Border Grid.Column="0" CornerRadius="8" BorderBrush="{DynamicResource StaticRecvMsg}"
                                BorderThickness="5" Background="{DynamicResource StaticRecvFile}" Opacity="0.5">
                        <TextBlock Style="{StaticResource ReplyText}" Foreground="{DynamicResource StaticSentReplyMsg}"
                                       Text="{Binding ReplyMessage}" TextWrapping="Wrap" Width="250" FontSize="14"
                                       Padding="8,5,8,5" />
                    </Border>
                </Grid>
                <Grid Grid.Row="2">
                    <Grid.ColumnDefinitions>
                        <ColumnDefinition Width="*" />
                        <ColumnDefinition Width="*" />
                    </Grid.ColumnDefinitions>
                    <Border Grid.Column="0" CornerRadius="8" BorderBrush="{DynamicResource StaticRecvMsg}"
                                BorderThickness="5" Background="{DynamicResource StaticRecvFile}">
                        <Grid>
                            <Grid.ColumnDefinitions>
                                <ColumnDefinition Width="*" />
                                <ColumnDefinition Width="*" />
                                <ColumnDefinition Width="*" />
                            </Grid.ColumnDefinitions>
                            <!--TODO:Add icon for file, that will be displayed next to the file sent-->
                            <TextBlock Grid.Column="1" Foreground="{DynamicResource StaticSentReplyMsg}"
                                           Text="{Binding TextMessage}" x:Name="MainText" TextWrapping="Wrap"
                                           Width="150" FontSize="16" Padding="8,5,8,5" />
                            <Button Grid.Column="2" Background="Transparent" BorderBrush="Transparent"
                                    Click="DownloadButtonClick" HorizontalAlignment="Right" 
                                    Width="40" Margin="0,0,0,0">
                                <!--TODO:Add icon download-->
                            </Button>
                        </Grid>
                    </Border>
                    <Button Grid.Column="1" Background="Transparent" BorderBrush="Transparent"
                            Click="ReplyButtonClick" HorizontalAlignment="Right" 
                            Width="30" Margin="0,0,0,0" >
                        <!--TODO:Add icon reply arrow-->
                    </Button>
                </Grid>
                <Grid Grid.Row="3">
                    <TextBlock Opacity="0.8" Foreground="{DynamicResource StaticTextClr}" Text="{Binding Time}"
                                   x:Name="timeText" Margin="0" TextWrapping="Wrap" Grid.Row="0" Padding="8"
                                   Grid.Column="0" />
                </Grid>
            </Grid>
        </Grid>
    </DataTemplate>
=======
   
>>>>>>> 919800f9
</ResourceDictionary><|MERGE_RESOLUTION|>--- conflicted
+++ resolved
@@ -1,12 +1,7 @@
-<<<<<<< HEAD
-﻿<ResourceDictionary x:Class="PlexShareApp.ChatPageView"
-    xmlns="http://schemas.microsoft.com/winfx/2006/xaml/presentation"
-=======
 ﻿<!-- Author:        Sughandhan S-->
 <!-- Created on:    03/11/2022-->
 <!-- Summary:       Resource Dictionary contains styles for ChatPageView-->
 <ResourceDictionary xmlns="http://schemas.microsoft.com/winfx/2006/xaml/presentation"
->>>>>>> 919800f9
                     xmlns:x="http://schemas.microsoft.com/winfx/2006/xaml"
                     xmlns:local="clr-namespace:PlexShareApp">
                     
@@ -91,275 +86,5 @@
         </Style.Triggers>
     </Style>
 
-<<<<<<< HEAD
-    <!--Data template for the chat message sent by the user-->
-    <DataTemplate x:Key="SentMsgTemplate" >
-        <Grid>
-            <Grid x:Name="ToBubble" HorizontalAlignment="Right" Margin="0" VerticalAlignment="Top">
-                <Grid.RowDefinitions>
-                    <RowDefinition Height="auto" />
-                    <RowDefinition Height="20" />
-                </Grid.RowDefinitions>
-                <Grid Margin="0" Background="{StaticResource StaticSentMsg}" Grid.Row="0">
-                    <Grid.RowDefinitions>s
-                        <RowDefinition Height="auto" />
-                        <RowDefinition Height="auto" />
-                        <RowDefinition Height="auto" />
-                    </Grid.RowDefinitions>
-                    <Grid Grid.Row="0">
-                        <Border Grid.Column="0" CornerRadius="8" BorderBrush="{StaticResource StaticSentMsg}"
-                                    BorderThickness="5" Background="{StaticResource StaticSentFile}" Opacity="0.5">
-                            <TextBlock Style="{StaticResource ReplyText}"
-                                           Foreground="{StaticResource StaticTextClr}" Text="{Binding ReplyMessage}"
-                                           TextWrapping="Wrap" Width="250" FontSize="14" Padding="8,5,8,5" />
-                        </Border>
-                    </Grid>
-                    <Grid Grid.Row="1">
-                        <Grid.ColumnDefinitions>
-                            <ColumnDefinition Width="*" />
-                            <ColumnDefinition Width="*" />
-                        </Grid.ColumnDefinitions>
-                        <TextBlock Foreground="{StaticResource StaticTextClr}" Text="{Binding TextMessage}"
-                                       x:Name="MainText" TextWrapping="Wrap" Grid.Row="0" Width="250" FontSize="16"
-                                       Padding="8,5,8,5" Grid.Column="0" />
-                        <!--TODO: Add a reply button click event-->
-                        <Button Background="Transparent" BorderBrush="Transparent" HorizontalAlignment="Right"
-                                    Width="30" Margin="0,0,0,0" Click="ReplyButtonClick">
-                            <!--TODO:Add reply icon-->
-                        </Button>
-                    </Grid>
-                    <Grid Grid.Row="2">
-                        <Grid.ColumnDefinitions>
-                            <ColumnDefinition Width="70" />
-                            <ColumnDefinition Width="*" />
-                            <ColumnDefinition Width="*" />
-                        </Grid.ColumnDefinitions>
-                        <TextBlock Opacity="0.8" Foreground="{StaticResource StaticTextClr}"
-                                       Text="{Binding Time}" x:Name="timeText" Margin="0" TextWrapping="Wrap"
-                                       Grid.Row="0" Padding="8" Grid.Column="0" />
-                        <RadioButton Grid.Column="1" Content="All" Padding="2" HorizontalAlignment="Left"
-                                         Template="{DynamicResource StarToggleButton}" Click="StarButtonClick" />
-                        <TextBlock Opacity="0.8" Foreground="{StaticResource StaticTextClr}" Text="Sent"
-                                       x:Name="status" Margin="0" TextWrapping="Wrap" Grid.Row="0" Padding="8"
-                                       Grid.Column="2" HorizontalAlignment="Right" />
-                    </Grid>
-                </Grid>
-                <Path Grid.Row="1" Data="M404,136 L404,149.5 L387.5,134.5 z"
-                          Fill="{StaticResource StaticSentMsg}" HorizontalAlignment="Right" Height="20"
-                          Stretch="Fill" UseLayoutRounding="False" Width="20" Margin="0,-5,10,0" />
-            </Grid>
-        </Grid>
-    </DataTemplate>
-
-    <!--Data template for the chat message received by the user-->
-    <DataTemplate x:Key="RecvMsgTemplate">
-        <Grid x:Name="FromBubble" HorizontalAlignment="Left" Margin="0" VerticalAlignment="Top">
-            <Grid.RowDefinitions>
-                <RowDefinition Height="auto" />
-                <RowDefinition Height="20" />
-            </Grid.RowDefinitions>
-            <Path Grid.Row="1" Data="M404,136 L404,149.5 L387.5,134.5 z" Fill="{StaticResource StaticRecvMsg}"
-                      HorizontalAlignment="Left" Height="20" Stretch="Fill" UseLayoutRounding="False" Width="20"
-                      Margin="10,-2,10,0" RenderTransformOrigin="0.5,0.5">
-                <Path.RenderTransform>
-                    <TransformGroup>
-                        <RotateTransform Angle="-95" />
-                    </TransformGroup>
-                </Path.RenderTransform>
-            </Path>
-            <Grid Margin="0" Background="{StaticResource StaticRecvMsg}" Grid.Row="0">
-                <Grid.RowDefinitions>
-                    <RowDefinition Height="auto" />
-                    <RowDefinition Height="auto" />
-                    <RowDefinition Height="auto" />
-                    <RowDefinition Height="auto" />
-                </Grid.RowDefinitions>
-                <Grid Grid.Row="0" Background="{StaticResource StaticChatBackGrd}">
-                    <TextBlock Foreground="Black" Text="{Binding UserName}" x:Name="SenderName" TextWrapping="Wrap"
-                                   Width="250" FontSize="14" TextAlignment="Left" Padding="8,2,8,2" />
-                </Grid>
-                <Grid Grid.Row="1">
-                    <Border Grid.Column="0" CornerRadius="8" BorderBrush="{StaticResource StaticRecvMsg}"
-                                BorderThickness="5" Background="{StaticResource StaticRecvFile}" Opacity="0.5">
-                        <TextBlock Style="{StaticResource ReplyText}" Foreground="{StaticResource  StaticSentReplyMsg}"
-                                       Text="{Binding ReplyMessage}" TextWrapping="Wrap" Width="250" FontSize="14"
-                                       Padding="8,5,8,5" />
-                    </Border>
-                </Grid>
-                <Grid Grid.Row="2">
-                    <Grid.ColumnDefinitions>
-                        <ColumnDefinition Width="*" />
-                        <ColumnDefinition Width="*" />
-                    </Grid.ColumnDefinitions>
-                    <TextBlock Foreground="{StaticResource StaticTextClr}" Text="{Binding TextMessage}"
-                                   x:Name="MainText" TextWrapping="Wrap" Grid.Row="0" Width="250" FontSize="16"
-                                   Padding="8,5,8,5" Grid.Column="0" />
-                    <Button Background="Transparent" BorderBrush="Transparent" HorizontalAlignment="Right"
-                             Width="30" Margin="0,0,0,0" >
-                        <!--TODO:Add icon for arrow-->
-                    </Button>
-                </Grid>
-                <Grid Grid.Row="3">
-                    <Grid.ColumnDefinitions>
-                        <ColumnDefinition Width="70" />
-                        <ColumnDefinition Width="*" />
-                    </Grid.ColumnDefinitions>
-                    <TextBlock Opacity="0.8" Foreground="{StaticResource StaticTextClr}" Text="{Binding Time}"
-                                   x:Name="timeText" Margin="0" TextWrapping="Wrap" Grid.Row="0" Padding="8"
-                                   Grid.Column="0" />
-                    <RadioButton Grid.Column="1" Content="All" Padding="2" HorizontalAlignment="Left"
-                                  Template="{DynamicResource StarToggleButton}" />
-                </Grid>
-            </Grid>
-        </Grid>
-    </DataTemplate>
-
-    <!--Data template for the file message sent by the user-->
-    <DataTemplate x:Key="SentFileTemplate">
-        <Grid>
-            <Grid x:Name="ToBubble" HorizontalAlignment="Right" Margin="0" VerticalAlignment="Top">
-                <Grid.RowDefinitions>
-                    <RowDefinition Height="auto" />
-                    <RowDefinition Height="20" />
-                </Grid.RowDefinitions>
-                <Grid Margin="0" Background="{DynamicResource StaticSentMsg}" Grid.Row="0">
-                    <Grid.RowDefinitions>
-                        <RowDefinition Height="auto" />
-                        <RowDefinition Height="auto" />
-                        <RowDefinition Height="auto" />
-                    </Grid.RowDefinitions>
-                    <Grid Grid.Row="0">
-                        <Border Grid.Column="0" CornerRadius="8" BorderBrush="{DynamicResource StaticSentMsg}"
-                                    BorderThickness="5" Background="{DynamicResource StaticSentFile}" Opacity="0.5">
-                            <TextBlock Style="{StaticResource ReplyText}"
-                                           Foreground="{DynamicResource StaticTextClr}" Text="{Binding ReplyMessage}"
-                                           TextWrapping="Wrap" Width="250" FontSize="14" Padding="8,5,8,5" />
-                        </Border>
-                    </Grid>
-                    <Grid Grid.Row="1">
-                        <Grid.ColumnDefinitions>
-                            <ColumnDefinition Width="*" />
-                            <ColumnDefinition Width="*" />
-                        </Grid.ColumnDefinitions>
-                        <Border Grid.Column="0" CornerRadius="8" BorderBrush="{DynamicResource StaticSentMsg}"
-                                    BorderThickness="5" Background="{DynamicResource StaticSentFile}">
-                            <Grid>
-                                <Grid.ColumnDefinitions>
-                                    <ColumnDefinition Width="*" />
-                                    <ColumnDefinition Width="*" />
-                                    <ColumnDefinition Width="*" />
-                                </Grid.ColumnDefinitions>
-                                <!--TODO:Add an icon of a file, that will be displayed on sending a file-->
-                                <TextBlock Grid.Column="1" Foreground="{DynamicResource StaticTextClr}"
-                                               Text="{Binding TextMessage}" x:Name="MainText" TextWrapping="Wrap"
-                                               Width="150" FontSize="16" Padding="8,5,8,5" />
-                                <Button Grid.Column="2" Background="Transparent" BorderBrush="Transparent"
-                                            Click="DownloadButtonClick" HorizontalAlignment="Right" 
-                                            Width="40" Margin="0,0,0,0">
-                                    <!--TODO:Add icon for download-->
-                                </Button>
-                            </Grid>
-                        </Border>
-                        <Button Grid.Column="1" Background="Transparent" BorderBrush="Transparent"
-                                Click="ReplyButtonClick" HorizontalAlignment="Right" 
-                                Width="30" Margin="0,0,0,0">
-                            <!--TODO:Add icon for reply arrow-->
-                        </Button>
-                    </Grid>
-                    <Grid Grid.Row="2">
-                        <Grid.ColumnDefinitions>
-                            <ColumnDefinition Width="70" />
-                            <ColumnDefinition Width="*" />
-                        </Grid.ColumnDefinitions>
-                        <TextBlock Opacity="0.8" Foreground="{DynamicResource StaticTextClr}"
-                                       Text="{Binding Time}" x:Name="timeText" Margin="0" TextWrapping="Wrap"
-                                       Grid.Row="0" Padding="8" Grid.Column="0" />
-                        <TextBlock Opacity="0.8" Foreground="{DynamicResource StaticTextClr}" Text="Sent"
-                                       x:Name="status" Margin="0" TextWrapping="Wrap" Grid.Row="0" Padding="8"
-                                       Grid.Column="2" HorizontalAlignment="Right" />
-                    </Grid>
-                </Grid>
-                <Path Grid.Row="1" Data="M404,136 L404,149.5 L387.5,134.5 z"
-                          Fill="{DynamicResource StaticSentMsg}" HorizontalAlignment="Right" Height="20"
-                          Stretch="Fill" UseLayoutRounding="False" Width="20" Margin="0,-5,10,0" />
-            </Grid>
-        </Grid>
-    </DataTemplate>
-
-    <!--Data template for the file message received by the user-->
-    <DataTemplate x:Key="RecvFileTemplate">
-        <Grid x:Name="FromBubble" HorizontalAlignment="Left" Margin="0" VerticalAlignment="Top">
-            <Grid.RowDefinitions>
-                <RowDefinition Height="auto" />
-                <RowDefinition Height="20" />
-            </Grid.RowDefinitions>
-            <Path Grid.Row="1" Data="M404,136 L404,149.5 L387.5,134.5 z" Fill="{DynamicResource StaticRecvMsg}"
-                      HorizontalAlignment="Left" Height="20" Stretch="Fill" UseLayoutRounding="False" Width="20"
-                      Margin="10,-2,10,0" RenderTransformOrigin="0.5,0.5">
-                <Path.RenderTransform>
-                    <TransformGroup>
-                        <RotateTransform Angle="-95" />
-                    </TransformGroup>
-                </Path.RenderTransform>
-            </Path>
-            <Grid Margin="0" Background="{DynamicResource StaticRecvMsg}" Grid.Row="0">
-                <Grid.RowDefinitions>
-                    <RowDefinition Height="auto" />
-                    <RowDefinition Height="auto" />
-                    <RowDefinition Height="auto" />
-                    <RowDefinition Height="auto" />
-                </Grid.RowDefinitions>
-                <Grid Grid.Row="0" Background="{DynamicResource StaticChatBackGrd}">
-                    <TextBlock Foreground="Black" Text="{Binding UserName}" x:Name="SenderName" TextWrapping="Wrap"
-                                   Width="250" FontSize="14" TextAlignment="Left" Padding="8,2,8,2" />
-                </Grid>
-                <Grid Grid.Row="1">
-                    <Border Grid.Column="0" CornerRadius="8" BorderBrush="{DynamicResource StaticRecvMsg}"
-                                BorderThickness="5" Background="{DynamicResource StaticRecvFile}" Opacity="0.5">
-                        <TextBlock Style="{StaticResource ReplyText}" Foreground="{DynamicResource StaticSentReplyMsg}"
-                                       Text="{Binding ReplyMessage}" TextWrapping="Wrap" Width="250" FontSize="14"
-                                       Padding="8,5,8,5" />
-                    </Border>
-                </Grid>
-                <Grid Grid.Row="2">
-                    <Grid.ColumnDefinitions>
-                        <ColumnDefinition Width="*" />
-                        <ColumnDefinition Width="*" />
-                    </Grid.ColumnDefinitions>
-                    <Border Grid.Column="0" CornerRadius="8" BorderBrush="{DynamicResource StaticRecvMsg}"
-                                BorderThickness="5" Background="{DynamicResource StaticRecvFile}">
-                        <Grid>
-                            <Grid.ColumnDefinitions>
-                                <ColumnDefinition Width="*" />
-                                <ColumnDefinition Width="*" />
-                                <ColumnDefinition Width="*" />
-                            </Grid.ColumnDefinitions>
-                            <!--TODO:Add icon for file, that will be displayed next to the file sent-->
-                            <TextBlock Grid.Column="1" Foreground="{DynamicResource StaticSentReplyMsg}"
-                                           Text="{Binding TextMessage}" x:Name="MainText" TextWrapping="Wrap"
-                                           Width="150" FontSize="16" Padding="8,5,8,5" />
-                            <Button Grid.Column="2" Background="Transparent" BorderBrush="Transparent"
-                                    Click="DownloadButtonClick" HorizontalAlignment="Right" 
-                                    Width="40" Margin="0,0,0,0">
-                                <!--TODO:Add icon download-->
-                            </Button>
-                        </Grid>
-                    </Border>
-                    <Button Grid.Column="1" Background="Transparent" BorderBrush="Transparent"
-                            Click="ReplyButtonClick" HorizontalAlignment="Right" 
-                            Width="30" Margin="0,0,0,0" >
-                        <!--TODO:Add icon reply arrow-->
-                    </Button>
-                </Grid>
-                <Grid Grid.Row="3">
-                    <TextBlock Opacity="0.8" Foreground="{DynamicResource StaticTextClr}" Text="{Binding Time}"
-                                   x:Name="timeText" Margin="0" TextWrapping="Wrap" Grid.Row="0" Padding="8"
-                                   Grid.Column="0" />
-                </Grid>
-            </Grid>
-        </Grid>
-    </DataTemplate>
-=======
    
->>>>>>> 919800f9
 </ResourceDictionary>