﻿/******************************************************************************
 * Filename    = MainScreenView.xaml.cs
 *
 * Author      = Neel Kabra
 *
 * Product     = PlexShare
 * 
 * Project     = PlexShareApp
 *
 * Description = This is main view of the application. It is responsible for starting all the other modules.
 *               The view instantiates a server or a client using the IP given by the HomeScreenView.
 * 
 *****************************************************************************/
using System;
using System.Collections.Generic;
using System.Linq;
using System.Text;
using System.Threading.Tasks;
using System.Windows;
using System.Windows.Controls;
using System.Windows.Data;
using System.Windows.Documents;
using System.Windows.Input;
using System.Windows.Media;
using System.Windows.Media.Imaging;
using System.Windows.Navigation;
using System.Windows.Shapes;
using System.Diagnostics;
using PlexShareDashboard.Dashboard.Server.SessionManagement;
using PlexShare.Dashboard;
using PlexShareDashboard.Dashboard.Client.SessionManagement;
using Dashboard;
using PlexShareApp;
using ScottPlot.Drawing.Colormaps;
using System.ComponentModel;
using System.Runtime.CompilerServices;

namespace PlexShareApp
{
    /// <summary>
    /// Interaction logic for MainScreenView.xaml
    /// </summary>
    public partial class MainScreenView : Window
    {
        private bool chatOn;
        private static DashboardPage dashboardPage;
        private static WhiteBoardPage whiteBoardPage;
        private static ChatPageView chatPage;
        private static ScreenshareServerView screenshareServerView;
        private static ScreenshareClientView screenshareClientView;
        public event PropertyChangingEventHandler? PropertyChanged;
<<<<<<< HEAD
 

=======
        private bool isServer;
        
>>>>>>> 30b811f8
        public MainScreenView(string name, string email, string picPath, string url, string ip, string port)
        {

            MainScreenViewModel viewModel = new();
            this.DataContext = viewModel;

            List<string> verified = viewModel.VerifyCredentials(name, ip, port);
            Trace.WriteLine(verified[0]);

            if (verified[0] == "True") 
            {
                // The client/server was verified to be correct.
                // We can add the client to meeting, and instantiate all modules.
                InitializeComponent();

                dashboardPage = new DashboardPage();
                Trace.WriteLine("[UX] The Dashboard has started");
                chatPage = new ChatPageView();
                Trace.WriteLine("[UX] The ChatPage has started");

                if (isServer)
                {
                    whiteBoardPage = new WhiteBoardPage(0);
                    Trace.WriteLine("[UX] The Whiteboard Server has started");
                    screenshareServerView = new ScreenshareServerView();
                    Trace.WriteLine("[UX] The Screenshare Server has started");
                }
                else
                {
                    whiteBoardPage = new WhiteBoardPage(1);
                    Trace.WriteLine("[UX] The Whiteboard Client has started");
                    screenshareClientView = new ScreenshareClientView();
                    Trace.WriteLine("[UX] The Screenshare Client has started");
                }

                Main.Content = dashboardPage;
                Trace.WriteLine("[UX] Setting the content to the dashboard");

                Trace.WriteLine("[UX] Setting the IP:Port");
                ServerIPandPort.Text = "Server IP : " + verified[1] + " Port : " + verified[2];
            }
            else
            {

            }

            else
            {
                Trace.WriteLine("[UX] The verifiation failed, calling the HomeSceeenView() again");
                HomePageView homePageView = new HomePageView(name, email, picPath);
                homePageView.Show();
                this.Close();
                
            }
        }

        /// <summary>
        /// Transfer control to dashboard on click 
        /// </summary>
        private void DashboardClick(object sender, RoutedEventArgs e)
        {
            Trace.WriteLine("[UX] Redering Dashboard");
            Dashboard.Background = Brushes.DarkCyan;
            Whiteboard.Background = Brushes.DarkSlateGray;
            Screenshare.Background = Brushes.DarkSlateGray;

            Main.Content = dashboardPage;
        }

        /// <summary>
        /// Transfer control to whiteboard on click
        /// </summary>
        /// <param name="sender"></param>
        /// <param name="e"></param>
        private void ScreenShareClick(object sender, RoutedEventArgs e)
        {
            Dashboard.Background = Brushes.DarkSlateGray;
            Whiteboard.Background = Brushes.DarkSlateGray;
            Screenshare.Background = Brushes.DarkCyan;

            if(isServer == true)
            {
                Trace.WriteLine("[UX] Rendering Client Screenshare");
                Main.Content = screenshareClientView;
            }
            else
            {
                Trace.WriteLine("[UX] Rendering Server Screenshare");
                Main.Content = screenshareServerView;
            }
        }

        /// <summary>
        /// To transfer control to the wihteboard on click
        /// </summary>
        private void WhiteboardClick(object sender, RoutedEventArgs e)
        {
            Trace.WriteLine("[UX] Rendering Whiteboard");
            Dashboard.Background = Brushes.DarkSlateGray;
            Whiteboard.Background = Brushes.DarkCyan;
            Screenshare.Background = Brushes.DarkSlateGray;

            Main.Content = whiteBoardPage;
        }

        /// <summary>
        /// Open the chat overlay when clicked
        /// </summary>
        private void ChatButtonClick(object sender, RoutedEventArgs e)
        {
            if (chatOn == false)
            {
                Trace.WriteLine("[UX] Rendering Chat");
                chatOn = true;
                ScreenWithChat.Content = chatPage;
            }
            else
            {
                Trace.WriteLine("[UX] Removing Chat");
                chatOn=false;
                ScreenWithChat.Content = null;
            }
        }

        ///<summary>
        ///To move the window
        ///</summary>
        private void TitleBarDrag(object sender, MouseButtonEventArgs e)
        {
            DragMove();
        }

        ///<summary>
        /// To close the window
        ///</summary>
        private void CloseApp(object sender, RoutedEventArgs e)
        {
            Application.Current.Dispatcher.Invoke((Action)delegate
            {
                Application.Current.Shutdown();
            });
        }

        ///<summary>
        ///  To minimize the application
        ///</summary>
        private void MinimizeApp(object sender, RoutedEventArgs e)
        {
            if (WindowState == WindowState.Normal || WindowState == WindowState.Maximized)
            {
                WindowState = WindowState.Minimized;
            }
            else
            {
                WindowState = WindowState.Normal;
            }
        }

        ///<summary>
        ///  To maximise the window
        ///</summary>
        private void MaximizeApp(object sender, RoutedEventArgs e)
        {
            if(WindowState == WindowState.Maximized)
            {
                WindowState = WindowState.Normal;
            }
            else
            {
                MaxHeight = SystemParameters.MaximizedPrimaryScreenHeight;
                WindowState = WindowState.Maximized;
            }
        }

        ///<summary>
        ///  This is used to add a border thickness in the maximised window
        ///  since window is going out of bounds
        ///</summary>
        public void Window_SizeChanged(object sender, SizeChangedEventArgs e)
        {
            if (this.WindowState == WindowState.Maximized)
            {
                this.BorderThickness = new System.Windows.Thickness(6);
            }
            else
            {
                this.BorderThickness = new System.Windows.Thickness(0);
            }
        }

    }
}<|MERGE_RESOLUTION|>--- conflicted
+++ resolved
@@ -1,4 +1,4 @@
-﻿/******************************************************************************
+/******************************************************************************
  * Filename    = MainScreenView.xaml.cs
  *
  * Author      = Neel Kabra
@@ -49,13 +49,9 @@
         private static ScreenshareServerView screenshareServerView;
         private static ScreenshareClientView screenshareClientView;
         public event PropertyChangingEventHandler? PropertyChanged;
-<<<<<<< HEAD
  
-
-=======
         private bool isServer;
         
->>>>>>> 30b811f8
         public MainScreenView(string name, string email, string picPath, string url, string ip, string port)
         {
 
