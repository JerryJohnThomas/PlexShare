﻿using Dashboard;
using MaterialDesignThemes.Wpf;
using PlexShare.Dashboard;
using PlexShareDashboard.Dashboard.Client.SessionManagement;
using PlexShareDashboard.Dashboard.UI.ViewModel;
using System;
using System.Collections.Generic;
using System.Linq;
using System.Text;
using System.Threading.Tasks;
using System.Windows;
using System.Windows.Controls;
using System.Windows.Data;
using System.Windows.Documents;
using System.Windows.Input;
using System.Windows.Media;
using System.Windows.Media.Imaging;
using System.Windows.Navigation;
using System.Windows.Shapes;

namespace PlexShareApp
{
    /// <summary>
    /// Interaction logic for DashboardPage.xaml
    /// </summary>
    public partial class DashboardPage : Page
    {
        

        public DashboardViewModel DashboardViewModelInstance { get; set; }
        public DashboardPage()
        {
            InitializeComponent();
<<<<<<< HEAD
            //this.DataContext = 
            //here i can initialise the dashboard view model to be able to use 
            //and to be able to utilise the functionality to update the vm whenever the refresh button is clicked for this purpose 
            ClientSessionManager clientSessionManager = SessionManagerFactory.GetClientSessionManager();
            SessionData sessionData = clientSessionManager.GetSessionData();
            string sessionId = sessionData.sessionId.ToString();
            UserData currUser = clientSessionManager.GetUser();

            string emailId = currUser.userEmail;

            //UploadPage FileUploadPage = new UploadPage(sessionId, emailId);
            //Main.Content = FileUploadPage;
=======
            
>>>>>>> 77c8c2cf

            this.DashboardViewModelInstance = new DashboardViewModel();
            this.DataContext = DashboardViewModelInstance;
        }

        //defining the onrefreshButtonClick event for this purpose 
        public void OnRefreshButtonClick(object sender, RoutedEventArgs e)
        {
            //updating the view Model 
            this.DashboardViewModelInstance.UpdateDashboardViewModel();

            //say everything went fine 
            return;
        }


        public void OnSwitchModeButtonClick(object sender, RoutedEventArgs e)
        {

            //just call the session manager to change the mode of the current lab 
            this.DashboardViewModelInstance.SwitchSessionMode();


        }


        public void OnLeaveButtonClick(object sender, RoutedEventArgs e)
        {

            this.DashboardViewModelInstance.LeaveMeetingProcedure();
        }

       
    }
}<|MERGE_RESOLUTION|>--- conflicted
+++ resolved
@@ -31,22 +31,7 @@
         public DashboardPage()
         {
             InitializeComponent();
-<<<<<<< HEAD
-            //this.DataContext = 
-            //here i can initialise the dashboard view model to be able to use 
-            //and to be able to utilise the functionality to update the vm whenever the refresh button is clicked for this purpose 
-            ClientSessionManager clientSessionManager = SessionManagerFactory.GetClientSessionManager();
-            SessionData sessionData = clientSessionManager.GetSessionData();
-            string sessionId = sessionData.sessionId.ToString();
-            UserData currUser = clientSessionManager.GetUser();
-
-            string emailId = currUser.userEmail;
-
-            //UploadPage FileUploadPage = new UploadPage(sessionId, emailId);
-            //Main.Content = FileUploadPage;
-=======
             
->>>>>>> 77c8c2cf
 
             this.DashboardViewModelInstance = new DashboardViewModel();
             this.DataContext = DashboardViewModelInstance;
