--- conflicted
+++ resolved
@@ -1,30 +1,10 @@
-<<<<<<< HEAD
-<Project Sdk="Microsoft.NET.Sdk">
+﻿<Project Sdk="Microsoft.NET.Sdk">
 
   <PropertyGroup>
     <TargetFramework>net6.0-windows</TargetFramework>
     <Nullable>enable</Nullable>
     <UseWPF>true</UseWPF>
     <Platforms>AnyCPU;x64</Platforms>
-  </PropertyGroup>
-
-	<PropertyGroup>
-		<EnableNETAnalyzers>true</EnableNETAnalyzers>
-	</PropertyGroup>
-	
-	<PropertyGroup>
-		<EnforceCodeStyleInBuild>true</EnforceCodeStyleInBuild>
-	</PropertyGroup>
-
-
-</Project>
-=======
-﻿<Project Sdk="Microsoft.NET.Sdk">
-
-  <PropertyGroup>
-    <TargetFramework>net6.0-windows</TargetFramework>
-    <Nullable>enable</Nullable>
-    <UseWPF>true</UseWPF>
   </PropertyGroup>
 
     <PropertyGroup>
@@ -46,5 +26,4 @@
     </ItemGroup>
 
 
-</Project>
->>>>>>> acb328df
+</Project>