--- conflicted
+++ resolved
@@ -1,4 +1,4 @@
-﻿using System;
+using System;
 using System.Collections.Generic;
 using System.Diagnostics;
 using PlexShareContent;
@@ -54,12 +54,7 @@
         public ClientSessionManager()
         {
             moduleIdentifier = "Dashboard";
-<<<<<<< HEAD
-            //_serializer = new Serializer();
-             _communicator = CommunicationFactory.GetCommunicator();
-             _communicator.Subscribe(moduleIdentifier, this);
-          //   _contentClient = ContentClientFactory.GetInstance();
-=======
+
             _serializer = new DashboardSerializer();
             _communicator = CommunicationFactory.GetCommunicator();
             _communicator.Subscribe(moduleIdentifier, this);
@@ -68,7 +63,6 @@
             
             
                _contentClient = ContentClientFactory.GetInstance();
->>>>>>> 30b811f8
             //  clientBoardStateManager = ClientBoardStateManager.Instance;
             //  clientBoardStateManager.Start();
 
