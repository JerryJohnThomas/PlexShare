﻿// This file contains the implementation of Server session manager.
using System;
using System.Collections.Generic;
using System.Diagnostics;
using System.Linq;
using PlexShareContent;
using PlexShareDashboard;
using Dashboard;
using System.Net.Sockets;
using PlexShareDashboard.Dashboard.Server.Summary;
using PlexShareDashboard.Dashboard.Server.Telemetry;
using PlexShare.Dashboard;
using PlexShare.Dashboard.Server.SessionManagement;
using PlexShareScreenshare.Server;
using PlexShareWhiteboard;
using PlexShareDashboard.Dashboard.Server.SessionManagement;
using PlexShareDashboard.Dashboard;
using PlexShareNetwork.Communication;
using PlexShareContent.Server;
//using PlexShareNetwork.Serialization;
using PlexShareDashboard.Dashboard;
using PlexShareNetwork;

namespace Dashboard.Server.SessionManagement
{
    // Delegate for the MeetingEnded event  this will be invoked when the meeting ended.
    public delegate void NotifyEndMeet();

    public class ServerSessionManager : ITelemetrySessionManager, IUXServerSessionManager, INotificationHandler
    {
        private readonly ICommunicator _communicator;
        private readonly IContentServer _contentServer;
        private readonly IDashboardSerializer _serializer;

        private readonly SessionData _sessionData;
        private readonly ISummarizer _summarizer;

        private readonly List<ITelemetryNotifications> _telemetrySubscribers;

        private readonly string moduleIdentifier;
        private readonly bool testmode;
        private MeetingCredentials _meetingCredentials;
        private SessionAnalytics _sessionAnalytics;
        private string _sessionSummary;
        private ITelemetry _telemetry;
        public bool summarySaved;
        private int userCount;
        private ScreenshareServer _screenShareServer;

        //Constructor for the ServerSessionManager.
        //It initialises whiteboard module,content module, screenshare module,
        //networking module,summary module, telemetry module
        //and creates a list for telemetry subscribers .
        //Session manager is also subscribes to the communicator for notifications.
        //It maintains the userCount.
        public ServerSessionManager()
        {

            moduleIdentifier = "Dashboard";
            summarySaved = false;
            _sessionData = new SessionData();
            _serializer = new DashboardSerializer();
            _telemetrySubscribers = new List<ITelemetryNotifications>();
<<<<<<< HEAD
          //  _summarizer = SummarizerFactory.GetSummarizer();Get
=======
            _summarizer = SummarizerFactory.GetSummarizer();
>>>>>>> 30b811f8

            userCount = 0;

            _communicator = CommunicationFactory.GetCommunicator(false);
            _communicator.Subscribe(moduleIdentifier, this);

            //------------------------------------_telemetry = new Telemetry.Telemetry();
            //  _ = ServerBoardCommunicator.Instance;
            //  _screenShareServer = ScreenShareFactory.GetScreenShareServer();
              _contentServer = ContentServerFactory.GetInstance();
        }


        //constructor for testing to be added 
        public ServerSessionManager(ICommunicator communicator)
        {
            //  _contentServer = contentServer;
            _sessionData = new SessionData();
            _serializer = new DashboardSerializer();
            _telemetrySubscribers = new List<ITelemetryNotifications>();
            //  _summarizer = SummarizerFactory.GetSummarizer();
            //  _screenShareServer = ScreenShareFactory.GetScreenShareServer();

            //   TraceManager traceManager = new();
            // traceManager.TraceListener();

            userCount = 0;
            moduleIdentifier = "serverSessionManager";

            _communicator = communicator;
            _communicator.Subscribe(moduleIdentifier, this);
            summarySaved = false;
            testmode = true;
            // if (Environment.GetEnvironmentVariable("TEST_MODE") == "E2E") return;
            //  _ = ScreenShareFactory.GetScreenShareServer();
        }

        // This function is called by the networking module when a user joins the meeting.
        // The  SocketObject received from the networking module is then passed again but with a unique ID to identify object uniquely.
        public void OnClientJoined(TcpClient socketObject)
        {
            lock (this)
            {
                userCount += 1;
                if (userCount == 1)
                    _telemetry = testmode ? new Telemetry() : TelemetryFactory.GetTelemetryInstance();
                UserData tempUser = new("dummy", userCount);
                _communicator.AddClient(userCount.ToString(), socketObject);
                SendDataToClient("newID", null, null, null, tempUser, userCount);
            }

        }

        //     This function is called by the networking module when the user is disconnected from the meet.
        public void OnClientLeft(string userIDString)
        {
            var userIDInt = int.Parse(userIDString);
            RemoveClientProcedure(null, userIDInt);
        }

        //     Networking module calls this function once the data is sent from the client side.
        //     The SerializedObject is the data sent by the client module which is first deserialized and processed accordingly

        public void OnDataReceived(string serializedObject)
        {
            if (serializedObject == null)
            {
                throw new ArgumentNullException("Null serializedObject Exception");
                return;
            }

            // the object is obtained by deserializing the string and handling the cases 
            // based on the 'eventType' field of the deserialized object. 
            var deserializedObj = _serializer.Deserialize<ClientToServerData>(serializedObject);

            // If a null object or username is received, return without further processing.
            if (deserializedObj == null || deserializedObj.username == null)
            {
                throw new ArgumentNullException();
            }

            switch (deserializedObj.eventType)
            {
                case "toggleSession":
                    ToggleSessionProcedure(deserializedObj);
                    return;

                case "addClient":
                    ClientArrivalProcedure(deserializedObj);
                    return;


                case "getSummary":
                    GetSummaryProcedure(deserializedObj);
                    return;


                case "getAnalytics":
                    GetAnalyticsProcedure(deserializedObj);
                    return;



                case "removeClient":
                    RemoveClientProcedure(deserializedObj);
                    return;

                case "endMeet":
                    EndMeetProcedure(deserializedObj);
                    return;

                default:
                    return;
            }
        }

        //    Telemetry will Subscribes to changes in the session object
        public void Subscribe(ITelemetryNotifications listener)
        {
            lock (this)
            {
                _telemetrySubscribers.Add(listener);
            }
        }

        //     Returns the credentials required to Join the meeting
        public MeetingCredentials GetPortsAndIPAddress()
        {
            try
            {
                var meetAddress = _communicator.Start();

                // Invalid credentials results in a returnign a null object
                if (IsValidIPAddress(meetAddress) != true)
                {
                    return null;
                }

                // For valid IP address, a MeetingCredentials Object is created and returned
                var ipAddress = meetAddress[..meetAddress.IndexOf(':')];
                var port = Convert.ToInt32(meetAddress[(meetAddress.IndexOf(':') + 1)..]);

                return _meetingCredentials = new MeetingCredentials(ipAddress, port);
            }
            catch (Exception e)
            {
                Trace.WriteLine(e.Message);
                throw;
            }
        }

        public event NotifyEndMeet MeetingEnded;


        //     Adds a user to the list of users present in the session
        private void AddUserToSession(UserData user)
        {
            lock (this)
            {
                _sessionData.users.Add(user);
            }
        }

        // When sesssion mode is changed this function uddates the session, notifies telemetry and
        // broadcast the new session data to all the user
        private void ToggleSessionProcedure(ClientToServerData receivedObject)
        {
            //calling function to toggle the session mode
            _sessionData.ToggleMode();

            // Notify Telemetry about the change in the session object.
            NotifyTelemetryModule();

            // serialize and broadcast the data back to the client side.
            SendDataToClient("toggleSessionMode", _sessionData, null, null, null);

        }


        //    When client is added this function updates the session, notifies telemetry and
        //     broadcast the new session data to all users.
        private void ClientArrivalProcedure(ClientToServerData arrivedClient)
        {
            // create a new user and add it to the session. 
            var user = new UserData(arrivedClient.username, arrivedClient.userID);
            AddUserToSession(user);

            // Notify Telemetry about the change in the session object.
            NotifyTelemetryModule();

            // serialize and broadcast the data back to the client side.
            SendDataToClient("addClient", _sessionData, null, null, user);
        }

        //this method is added for unit testing purpose to check users are added into SessionData
        public void FakeClientArrivalProcedure(ClientToServerData arrivedClient)
        {
            // create a new user and add it to the session. 
            var user = new UserData(arrivedClient.username, arrivedClient.userID);
            AddUserToSession(user);

            // Notify Telemetry about the change in the session object.
            NotifyTelemetryModule();

            // serialize and broadcast the data back to the client side.
            SendDataToClient("addClient", _sessionData, null, null, user);
        }

        //     Creates a new user based on the data arrived from the
        //     client side.
        private UserData CreateUser(string username, int userID)
        {
            lock (this)
            {

                UserData user = new(username, userID);
                return user;
            }
        }



        //     Used to create a summary by fetching all the chats from the
        //     content moudule and then calling the summary module to create a summary
        private SummaryData CreateSummary()
        {

            if (testmode == true)
            {
                _sessionSummary = "This is the summary of the chats that happened in the session";
                return new SummaryData(_sessionSummary);
            }

            try
            {
                // fetching all the chats from the content module.
                PlexShareContent.DataModels.ChatThread[] allChatsTillNow;
                //allChatsTillNow = _contentServer.GetAllMessages().ToArray();

                // creating the summary from the chats
                //  _sessionSummary = _summarizer.GetSummary(allChatsTillNow);
                _sessionSummary = "This is temporary Summary";

                // returning the summary
                return new SummaryData(_sessionSummary);
            }
            catch (Exception e)
            {
                return null;
            }
        }





        //     This method is called when the host wants to end the meeting. The summary and analytics
        //     of the session is created and stored locally. The UX server is then notified about the end of the
        //     meet and the client side session manager is also provided with the same information.
        private void EndMeetProcedure(ClientToServerData receivedObject)
        {
            var tries = 3;
            try
            {
                // n tries are made to save summary and analytics before ending the meet
                while (tries > 0 && summarySaved == false)
                {
                    // Fetching all the chats from the content module
                    //    var allChats = _contentServer.SGetAllMessages().ToArray();

                    //    summarySaved = _summarizer.SaveSummary(allChats);
                    //     _telemetry.SaveAnalytics(allChats);

                    if (testmode == true)
                    {
                        summarySaved = true;
                    }

                    tries--;
                }
                _sessionData.users.Clear();

                SendDataToClient("endMeet", _sessionData, null, null, null);
            }
            catch (Exception e)
            {
                // In case of any exception, the meeting is ended without saving the summary.
                // The user is notified about this
                SendDataToClient("endMeet", _sessionData, null, null, null);
            }

            // stopping the communicator and notifying UX server about the End Meet event.
            _communicator.Stop();
            //   _screenShareServer.Dispose();
            MeetingEnded?.Invoke();
        }



        //     Fetches the chats from the content moudle and then asks telemetry to generate analytics on it.
        //     The analytics created are then sent to the client side again.
        private void GetAnalyticsProcedure(ClientToServerData receivedObject)
        {
            UserData user = new(receivedObject.username, receivedObject.userID);

            if (testmode == true)
            {

                _sessionAnalytics = new SessionAnalytics();
                SendDataToClient("getAnalytics", null, null, _sessionAnalytics, user);
                return;
            }

            try
            {
                // Fetching the chats and creating analytics on them
                //   var allChats = _contentServer.GetAllMessages().ToArray();
                //   _sessionAnalytics = _telemetry.GetTelemetryAnalytics(allChats);
                SendDataToClient("getAnalytics", null, null, _sessionAnalytics, user);
            }
            catch (Exception e)
            {
                // In case of a failure, the user is returned a null object
                SendDataToClient("getAnalytics", null, null, null, user);
            }
        }

        //     A getter function to fetch the summary stored in the server side. returns summary in form of string.
        public string GetStoredSummary()
        {
            return _sessionSummary;
        }




        //this function is just for testing 
        public SessionData GetSessionData()
        {
            return _sessionData;
        }





        //     This method is called when a request for getting summary reaches the server side.
        //     A summary is created along with a user object (with the ID and the name of the user who requested the summary)
        //     This data is then sent back to the client side.
        private void GetSummaryProcedure(ClientToServerData receivedObject)
        {
            var summaryData = CreateSummary();
            UserData user = new(receivedObject.username, receivedObject.userID);
            SendDataToClient("getSummary", null, summaryData, null, user);
        }


        //     Checks if an IPAddress is valid or not.
        private static bool IsValidIPAddress(string IPAddress)
        {
            // Check for null string, whitespaces or absence of colon
            if (string.IsNullOrWhiteSpace(IPAddress) || IPAddress.Contains(':') == false) return false;

            // Take the part after the colon as the port number and check the range
            var port = IPAddress[(IPAddress.LastIndexOf(':') + 1)..];
            if (int.TryParse(port, out var portNumber))
                if (portNumber < 0 || portNumber > 65535)
                    return false;

            // Take the part before colon as the ip address
            IPAddress = IPAddress.Substring(0, IPAddress.IndexOf(':'));
            var byteValues = IPAddress.Split('.');

            // IPV4 contains 4 bytes separated by .
            if (byteValues.Length != 4) return false;

            // We have 4 bytes in a address
            //byte tempForParsing;

            // for each part(elements of byteValues list), we check whether the string 
            // can be successfully converted into a byte or not.
            return byteValues.All(r => byte.TryParse(r, out var tempForParsing));
        }

        //     All subscribers are notified about the new session by calling the
        //     OnAnalyticsChanged function for Notifying Telemetry module about the session data changes.
        public void NotifyTelemetryModule()
        {
            for (var i = 0; i < _telemetrySubscribers.Count; ++i)
                lock (this)
                {
                    _telemetrySubscribers[i].OnAnalyticsChanged(_sessionData);
                }
        }

        //     Removes the user received (from the ClientToServerData) object from the sessionData and
        //     Notifies telemetry about it. The new session is then broadcasted to all the users.
        private void RemoveClientProcedure(ClientToServerData receivedObject, int userID = -1)
        {
            int userIDToRemove;
            if (userID == -1)
                userIDToRemove = receivedObject.userID;
            else
                userIDToRemove = userID;

            var removedUser = _sessionData.RemoveUserFromSession(userIDToRemove);
            _communicator.RemoveClient(userIDToRemove.ToString());

            if (_sessionData.users.Count == 0)
            {
                EndMeetProcedure(receivedObject);
                return;
            }

            if (removedUser != null)
            {
                NotifyTelemetryModule();
                SendDataToClient("removeClient", _sessionData, null, null, removedUser);
            }
        }

        //Function to send data from Server to client side of the session manager.
        private void SendDataToClient(string eventName, SessionData sessionData, SummaryData summaryData,
           SessionAnalytics sessionAnalytics, UserData user, int userId = -1)
        {
            ServerToClientData serverToClientData;
            lock (this)
            {
                serverToClientData =
                    new ServerToClientData(eventName, sessionData, summaryData, sessionAnalytics, user);
                // Sending data to the client
                string serializedSessionData = _serializer.Serialize(serverToClientData);

                if (userId == -1)
                    _communicator.Send(serializedSessionData, moduleIdentifier, null);
                else
                    _communicator.Send(serializedSessionData, moduleIdentifier, userId.ToString());
            }
        }
    }


}<|MERGE_RESOLUTION|>--- conflicted
+++ resolved
@@ -1,4 +1,4 @@
-﻿// This file contains the implementation of Server session manager.
+// This file contains the implementation of Server session manager.
 using System;
 using System.Collections.Generic;
 using System.Diagnostics;
@@ -61,11 +61,7 @@
             _sessionData = new SessionData();
             _serializer = new DashboardSerializer();
             _telemetrySubscribers = new List<ITelemetryNotifications>();
-<<<<<<< HEAD
-          //  _summarizer = SummarizerFactory.GetSummarizer();Get
-=======
             _summarizer = SummarizerFactory.GetSummarizer();
->>>>>>> 30b811f8
 
             userCount = 0;
 
