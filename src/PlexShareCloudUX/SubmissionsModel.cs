﻿/******************************************************************************
 * Filename    = SubmissionModel.cs
 *
 * Author      = Polisetty Vamsi
 *
 * Product     = PlexShare
 * 
 * Project     = PlexShareCloudUX
 *
 * Description = Created Model for the downloading functionality. 
 *****************************************************************************/

using PlexShareCloud;
using System;
using System.Collections.Generic;
using System.Diagnostics;
using System.IO;
using System.Linq;
using System.Text;
using System.Threading.Tasks;

namespace PlexShareCloudUX
{
    public class SubmissionsModel
    {
<<<<<<< HEAD
        //getting path from the files
        string[] paths;
        private string SubmissionUrl; //@"http://localhost:7213/api/submission";
        private string SessionUrl; //@"http://localhost:7213/api/session";
=======
        private const string SubmissionUrl = @"https://plexsharecloud20221118104530.azurewebsites.net/api/submission";
        private const string SessionUrl = @"https://plexsharecloud20221118104530.azurewebsites.net/api/session";
>>>>>>> cfbf7d95
        private FileDownloadApi fileDownloadApi; //creating an instance of the FiledowloadApi.

        public SubmissionsModel() //constructor for the submissionmodel class. 
        {
            paths = GetOfflinePaths("OfflineSetup_Path.txt");
            SubmissionUrl = @paths[0];
            SessionUrl = @paths[1];
            fileDownloadApi = new FileDownloadApi(SessionUrl, SubmissionUrl);
        }

        public IReadOnlyList<SubmissionEntity>? SubmissionsList; //creating the submission list to store the details of type submission model. 
        
        /// <summary>
        /// uses the async function to reterieve the file from the cloud. 
        /// </summary>
        /// <param name="sessionId">Unique id for a session</param>
        /// <returns>Returns the submission entity for given session id</returns>
        public async Task<IReadOnlyList<SubmissionEntity>> GetSubmissions(string sessionId)
        {
            IReadOnlyList<SubmissionEntity>? getEntity = await fileDownloadApi.GetFilesBySessionIdAsync(sessionId);
            SubmissionsList = getEntity;
            return getEntity;
        }

        /// <summary>
        /// For getting the path of user with respect to their local system.. 
        /// </summary>
        /// <returns>Return a path to download folder</returns>
        public static string GetDownloadFolderPath() //Getting the path to folder where the downloads folder contains. 
        {
            /*if (System.Environment.OSVersion.Platform == System.PlatformID.Unix)
            {
                string pathDownload = System.IO.Path.Combine(GetHomePath(), "Downloads");
                return pathDownload;
            }*/

            return System.Convert.ToString(
                Microsoft.Win32.Registry.GetValue(
                     @"HKEY_CURRENT_USER\Software\Microsoft\Windows\CurrentVersion\Explorer\Shell Folders"
                    , "{374DE290-123F-4565-9164-39C4925E467B}"
                    , String.Empty
                )
            );
        }

        /// <summary>
        /// Writes the file to the download folder. 
        /// </summary>
        /// <param name="num">Index in the submission list.</param>
        public void DownloadPdf(int num) //function for converting into pdf and write file at given download path. 
        {
            byte[] pdf = SubmissionsList[num].Pdf;

            //var path = Process.Start("shell:Downloads");

            string path = GetDownloadFolderPath() + "\\" + SubmissionsList[num].UserName + "_" + SubmissionsList[num].SessionId + ".pdf";
            File.WriteAllBytes(path, pdf);
        }

        /// <summary>
        /// this function will take the filename of file containing the urls of sumbision and session. 
        /// </summary>
        /// <param name="filename">Filename of the file we need to read.</param>
        /// <returns>Array of the urls</returns>
        public static string[] GetOfflinePaths(string filename)
        {
            string[] lines = FileRead.GetPaths(filename);
            return lines;
        }
    }
}<|MERGE_RESOLUTION|>--- conflicted
+++ resolved
@@ -23,15 +23,10 @@
 {
     public class SubmissionsModel
     {
-<<<<<<< HEAD
         //getting path from the files
         string[] paths;
         private string SubmissionUrl; //@"http://localhost:7213/api/submission";
         private string SessionUrl; //@"http://localhost:7213/api/session";
-=======
-        private const string SubmissionUrl = @"https://plexsharecloud20221118104530.azurewebsites.net/api/submission";
-        private const string SessionUrl = @"https://plexsharecloud20221118104530.azurewebsites.net/api/session";
->>>>>>> cfbf7d95
         private FileDownloadApi fileDownloadApi; //creating an instance of the FiledowloadApi.
 
         public SubmissionsModel() //constructor for the submissionmodel class. 
