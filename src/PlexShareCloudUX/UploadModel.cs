--- conflicted
+++ resolved
@@ -25,14 +25,9 @@
     {
         public string SessionId;
         public string UserName;
-<<<<<<< HEAD
         string[] paths;
         private string SubmissionUrl;//@"http://localhost:7213/api/submission";
         private string SessionUrl;//@"http://localhost:7213/api/session";
-=======
-        private const string SubmissionUrl = @"https://plexsharecloud20221118104530.azurewebsites.net/api/submission";
-        private const string SessionUrl = @"https://plexsharecloud20221118104530.azurewebsites.net/api/session";
->>>>>>> cfbf7d95
         private FileUploadApi _uploadClient;
         public UploadModel(string sessionId, string userName, bool isServer)
         {
