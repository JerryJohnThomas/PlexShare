﻿/// <author> Anish Bhagavatula and Mohammad Umar Sultan </author>
/// <summary>
/// This file contains all the global constants used by testing files
/// </summary>

using PlexShareNetwork.Queues;
using PlexShareNetwork.Serialization;
using PlexShareNetwork.Sockets;
using System;
using System.Diagnostics;
using System.Dynamic;
using System.Linq;
using System.Net.Sockets;
using System.Text;
using System.Threading;
using Xunit;

namespace PlexShareNetwork
{
	public static class NetworkTestGlobals
	{
		public const string dashboardName = "Dashboard";

		// Priorities of each module (true is for high priority)
		public const bool dashboardPriority = true;

		// Used to generate random strings
		private static readonly Random random = new();

        private static readonly Serializer _serializer = new();

        /// <summary>
        /// Returns a randomly generated alphanumeric string
        /// </summary>
        public static string RandomString(int length)
		{
			const string chars = "ABCDEFGHIJKLMNOPQRSTUVWXYZ0123456789";
			return new string(Enumerable.Repeat(chars, length)
			.Select(s => s[random.Next(s.Length)]).ToArray());
		}

        public static Packet[] GeneratePackets(int dataSize, string? destination, string module, int count)
        {
            Packet[] packets = new Packet[count];
            for (var i = 0; i < count; i++)
            {
                packets[i] = new(RandomString(dataSize), destination, module);
            }
            return packets;
        }

        public static void SendPackets(Packet[] sendPackets, TcpClient socket, int count)
        {
            for (var i = 0; i < count; i++)
            {
                string sendString = SendString.PacketToSendString(sendPackets[i]);
                byte[] bytes = Encoding.ASCII.GetBytes(sendString);
                socket.Client.Send(bytes);
            }
        }

        public static void SendPackets(Packet[] sendPackets, SendingQueue sendingQueue, int count)
        {
            for (var i = 0; i < count; i++)
            {
                sendingQueue.Enqueue(sendPackets[i]);
            }
        }

        public static void PacketsReceiveAssert(Packet[] sendPackets, ReceivingQueue receivingQueue, int count)
        {
<<<<<<< HEAD
            while (receivingQueue.Size() < count)
            {
                Thread.Sleep(100);
            }
            Assert.True(receivingQueue.Size() == count);

            for (var i = 0; i < count; i++)
=======
            while (receivingQueue.Size() < 100)
            {
                Thread.Sleep(100);
            }
            Assert.True(receivingQueue.Size() == 100);

            for (var i = 0; i < 100; i++)
>>>>>>> cf5fb2ed
            {
                Packet receivedPacket = receivingQueue.Dequeue();
                AssertPacketEquality(sendPackets[i], receivedPacket);
            }
        }

        public static void AssertPacketEquality(Packet packet1, Packet packet2)
        {
            Assert.Equal(packet1.serializedData, packet2.serializedData);
            Assert.Equal(packet1.destination, packet2.destination);
            Assert.Equal(packet1.moduleOfPacket, packet2.moduleOfPacket);
        }
	}

	/// <summary>
	/// An implementation of the notification handler.
	/// </summary>
	public class TestNotificationHandler : INotificationHandler
	{
		public string? Data = null;
		public string? Event = null;
        public string? ClientID = null;
        public TcpClient? Socket = null;

		public void OnDataReceived(string data)
		{
			Event = "OnDataReceived";
			Data = data;
		}

		public void OnClientJoined(TcpClient socket)
		{
			Event = "OnClientJoined";
			Socket = socket;
		}

		public void OnClientLeft(string clientId)
		{
			Event = "OnClientLeft";
			ClientID = clientId;
		}

		public void WaitForEvent()
		{
            while (Event == null)
            {
                Thread.Sleep(100);
            }
        }

		public void Reset()
		{
			Event = null;
			Data = null;
            Socket = null;
            ClientID = null;
		}
	}
}<|MERGE_RESOLUTION|>--- conflicted
+++ resolved
@@ -69,7 +69,6 @@
 
         public static void PacketsReceiveAssert(Packet[] sendPackets, ReceivingQueue receivingQueue, int count)
         {
-<<<<<<< HEAD
             while (receivingQueue.Size() < count)
             {
                 Thread.Sleep(100);
@@ -77,15 +76,6 @@
             Assert.True(receivingQueue.Size() == count);
 
             for (var i = 0; i < count; i++)
-=======
-            while (receivingQueue.Size() < 100)
-            {
-                Thread.Sleep(100);
-            }
-            Assert.True(receivingQueue.Size() == 100);
-
-            for (var i = 0; i < 100; i++)
->>>>>>> cf5fb2ed
             {
                 Packet receivedPacket = receivingQueue.Dequeue();
                 AssertPacketEquality(sendPackets[i], receivedPacket);
