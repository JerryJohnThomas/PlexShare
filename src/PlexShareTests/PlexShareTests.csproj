﻿<Project Sdk="Microsoft.NET.Sdk">

	<PropertyGroup>
		<TargetFramework>net6.0-windows</TargetFramework>
		<ImplicitUsings>enable</ImplicitUsings>
		<Nullable>enable</Nullable>

		<IsPackable>false</IsPackable>
	</PropertyGroup>

  <ItemGroup>
    <PackageReference Include="Microsoft.NET.Test.Sdk" Version="17.1.0" />
<<<<<<< HEAD
    <PackageReference Include="Moq" Version="4.18.2" />
    <PackageReference Include="NUnit3TestAdapter" Version="4.3.0" />
=======
>>>>>>> 19ecec38
    <PackageReference Include="xunit" Version="2.4.1" />
    <PackageReference Include="xunit.runner.visualstudio" Version="2.4.3">
      <IncludeAssets>runtime; build; native; contentfiles; analyzers; buildtransitive</IncludeAssets>
      <PrivateAssets>all</PrivateAssets>
    </PackageReference>
    <PackageReference Include="coverlet.collector" Version="3.1.2">
      <IncludeAssets>runtime; build; native; contentfiles; analyzers; buildtransitive</IncludeAssets>
      <PrivateAssets>all</PrivateAssets>
    </PackageReference>
  </ItemGroup>

  <ItemGroup>
    <ProjectReference Include="..\PlexShareApp\PlexShareApp.csproj">
      <ReferenceSourceTarget></ReferenceSourceTarget>
    </ProjectReference>
    <ProjectReference Include="..\PlexShareCloud\PlexShareCloud.csproj">
      <ReferenceSourceTarget></ReferenceSourceTarget>
    </ProjectReference>
    <ProjectReference Include="..\PlexShareContent\PlexShareContent.csproj">
      <ReferenceSourceTarget></ReferenceSourceTarget>
    </ProjectReference>
    <ProjectReference Include="..\PlexShareDashboard\PlexShareDashboard.csproj">
      <ReferenceSourceTarget></ReferenceSourceTarget>
    </ProjectReference>
    <ProjectReference Include="..\PlexShareNetwork\PlexShareNetwork.csproj">
      <ReferenceSourceTarget></ReferenceSourceTarget>
    </ProjectReference>
    <ProjectReference Include="..\PlexShareScreenshare\PlexShareScreenshare.csproj">
      <ReferenceSourceTarget></ReferenceSourceTarget>
    </ProjectReference>
    <ProjectReference Include="..\PlexShareWhiteboard\PlexShareWhiteboard.csproj">
      <ReferenceSourceTarget></ReferenceSourceTarget>
    </ProjectReference>
  </ItemGroup>

  <ItemGroup>
    <None Remove="DashboardTests\" />
    <None Remove="DashboardTests\SessionManagement\" />
    <None Remove="DashboardTests\Telemetry\" />
    <None Remove="DashboardTests\Persistence\" />
    <None Remove="DashboardTests\Summary\" />
  </ItemGroup>
  <ItemGroup>
    <Folder Include="DashboardTests\Telemetry\" />
    <Folder Include="DashboardTests\SessionManagement\" />
    <Folder Include="DashboardTests\Persistence\" />
    <Folder Include="DashboardTests\Summary\" />
  </ItemGroup>
</Project><|MERGE_RESOLUTION|>--- conflicted
+++ resolved
@@ -10,11 +10,6 @@
 
   <ItemGroup>
     <PackageReference Include="Microsoft.NET.Test.Sdk" Version="17.1.0" />
-<<<<<<< HEAD
-    <PackageReference Include="Moq" Version="4.18.2" />
-    <PackageReference Include="NUnit3TestAdapter" Version="4.3.0" />
-=======
->>>>>>> 19ecec38
     <PackageReference Include="xunit" Version="2.4.1" />
     <PackageReference Include="xunit.runner.visualstudio" Version="2.4.3">
       <IncludeAssets>runtime; build; native; contentfiles; analyzers; buildtransitive</IncludeAssets>
