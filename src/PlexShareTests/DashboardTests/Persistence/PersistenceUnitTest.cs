<<<<<<< HEAD
﻿using System;
using Xunit;
using System.Diagnostics;
using Dashboard.Server.Persistence;
using PlexShareDashboard.Dashboard.Server.Telemetry;
namespace PlexShareTests.DashboardTests.Persistence
{
    public class PersistenceUnitTest
    {
        // [Fact]
        // public void SaveSummaryNullPathExceptions()
        // {
        //    var summary = "Unit Testing";
        //    var summaryPersister = PersistenceFactory.GetSummaryPersistenceInstance();
        //    summaryPersister.SummaryPath = null;

        //    var response = summaryPersister.SaveSummary(summary);
        //    summaryPersister.SummaryPath = "../../../Persistence/PersistenceDownloads/SummaryDownloads/";
        //    Assert.False(response);
        // }
        [Fact]
        public void SaveSummaryTestOne()
        {
            var configPath = Environment.GetFolderPath(Environment.SpecialFolder.ApplicationData);
            var folderPath = Path.Combine(configPath, "plexshare");
            string path = folderPath + "/Server/Persistence/PersistenceDownloads/SummaryDownloads/";
            //var path = "../../../Persistence/PersistenceDownloads/SummaryDownloads/";
            var summary = "Unit Testing";
            var textToBeSaved = "Summary : --------- " + Environment.NewLine + summary + Environment.NewLine;
            var response = PersistenceFactory.GetSummaryPersistenceInstance().SaveSummary(summary);
            path = path + "Summary_" +DateTime.Now.ToString("MM/dd/yyyy");
            var p1 = "Summary_of_the_session.txt";
            var textActuallySaved = File.ReadAllText(Path.Combine(path, p1));
            File.Delete(Path.Combine(path,p1));

            if (textToBeSaved == textActuallySaved)
            {
                Trace.WriteLine(textToBeSaved);
                Trace.WriteLine(textActuallySaved);
                Assert.True(response);
            }
            else{
                Trace.WriteLine("text not saved");
            }
        }
        [Fact]
        public void SaveTelemetryAnalysisTestOne()
        {

            var telemetryPersist = new TelemetryPersistence();
            var userCountVsTimeStamp = new Dictionary<DateTime, int>();
            var chatCountVsUserId = new Dictionary<int, int>();
            var insincereList = new List<int>();
            insincereList.Add(11);
            insincereList.Add(21);
            insincereList.Add(39);
            insincereList.Add(42);

            userCountVsTimeStamp.Add(DateTime.Now, 12);
            userCountVsTimeStamp.Add(DateTime.Now.AddHours(1), 15);
            userCountVsTimeStamp.Add(DateTime.Now.AddHours(2), 18);

            chatCountVsUserId.Add(1000, 10);
            chatCountVsUserId.Add(2000, 20);
            chatCountVsUserId.Add(3000, 30);
            var sessionAnalytics = new SessionAnalytics();
            sessionAnalytics.chatCountForEachUser = chatCountVsUserId;
            sessionAnalytics.userCountVsTimeStamp = userCountVsTimeStamp;
            sessionAnalytics.listOfInSincereMembers = insincereList;

            var Path1 = Environment.GetFolderPath(Environment.SpecialFolder.ApplicationData);
            var folderPath = Path.Combine(Path1, "plexshare");
            string ServerDataPath = folderPath + "/Server/Persistence/PersistenceDownloads/TelemetryDownloads/ServerData/";
           string TelemetryAnalyticsPath = folderPath + "/Server/Persistence/PersistenceDownloads/TelemetryDownloads/TelemetryAnalytics/";
            TelemetryAnalyticsPath = TelemetryAnalyticsPath + "_" + DateTime.Now.ToString("MM/dd/yyyy") + "_Analytics";
            var response = telemetryPersist.Save(sessionAnalytics);

            var IsChatCountForUserSaved = File.Exists(Path.Combine(TelemetryAnalyticsPath, "ChatCountVsUserID.png"));
            var IsInsincereMembersSaved = File.Exists(Path.Combine(TelemetryAnalyticsPath, "insincereMembersList.txt"));
            var IsUserCountAtAnyTimeSaved = File.Exists(Path.Combine(TelemetryAnalyticsPath, "UserCountVsTimeStamp.png"));
            File.Delete(Path.Combine(TelemetryAnalyticsPath, "ChatCountVsUserID.png"));
            File.Delete(Path.Combine(TelemetryAnalyticsPath, "insincereMembersList.txt"));
            File.Delete(Path.Combine(TelemetryAnalyticsPath, "UserCountVsTimeStamp.png"));
            Assert.True(IsChatCountForUserSaved && IsInsincereMembersSaved && IsUserCountAtAnyTimeSaved);
                }
    }
}
=======
﻿using System;
using Xunit;
using System.Diagnostics;
using Dashboard.Server.Persistence;
using PlexShareDashboard.Dashboard.Server.Telemetry;
namespace PlexShareTests.DashboardTests.Persistence
{
    public class PersistenceUnitTest
    {
        // [Fact]
        // public void SaveSummaryNullPathExceptions()
        // {
        //    var summary = "Unit Testing";
        //    var summaryPersister = PersistenceFactory.GetSummaryPersistenceInstance();
        //    summaryPersister.SummaryPath = null;

        //    var response = summaryPersister.SaveSummary(summary);
        //    summaryPersister.SummaryPath = "../../../Persistence/PersistenceDownloads/SummaryDownloads/";
        //    Assert.False(response);
        // }
        [Fact]
        public void SaveSummaryTestOne()
        {
            var configPath = Environment.GetFolderPath(Environment.SpecialFolder.ApplicationData);
            var folderPath = Path.Combine(configPath, "plexshare");
            string path = folderPath + "/Server/Persistence/PersistenceDownloads/SummaryDownloads/";
            //var path = "../../../Persistence/PersistenceDownloads/SummaryDownloads/";
            var summary = "Unit Testing";
            var textToBeSaved = "Summary : --------- " + Environment.NewLine + summary + Environment.NewLine;
            var response = PersistenceFactory.GetSummaryPersistenceInstance().SaveSummary(summary);
            path = path + "Summary_" +DateTime.Now.ToString("MM/dd/yyyy");
            var p1 = "Summary_of_the_session.txt";
            var textActuallySaved = File.ReadAllText(Path.Combine(path, p1));
            File.Delete(Path.Combine(path,p1));

            if (textToBeSaved == textActuallySaved)
            {
                Trace.WriteLine(textToBeSaved);
                Trace.WriteLine(textActuallySaved);
                Assert.True(response);
            }
            else{
                Trace.WriteLine("text not saved");
            }
        }
        [Fact]
        public void SaveTelemetryAnalysisTestOne()
        {

            var telemetryPersist = new TelemetryPersistence();
            var userCountVsTimeStamp = new Dictionary<DateTime, int>();
            var chatCountVsUserId = new Dictionary<int, int>();
            var insincereList = new List<int>();
            insincereList.Add(11);
            insincereList.Add(21);
            insincereList.Add(39);
            insincereList.Add(42);

            userCountVsTimeStamp.Add(DateTime.Now, 12);
            userCountVsTimeStamp.Add(DateTime.Now.AddHours(1), 15);
            userCountVsTimeStamp.Add(DateTime.Now.AddHours(2), 18);

            chatCountVsUserId.Add(1000, 10);
            chatCountVsUserId.Add(2000, 20);
            chatCountVsUserId.Add(3000, 30);
            var sessionAnalytics = new SessionAnalytics();
            sessionAnalytics.chatCountForEachUser = chatCountVsUserId;
            sessionAnalytics.userCountVsTimeStamp = userCountVsTimeStamp;
            sessionAnalytics.listOfInSincereMembers = insincereList;

            var Path1 = Environment.GetFolderPath(Environment.SpecialFolder.ApplicationData);
            var folderPath = Path.Combine(Path1, "plexshare");
            string ServerDataPath = folderPath + "/Server/Persistence/PersistenceDownloads/TelemetryDownloads/ServerData/";
           string TelemetryAnalyticsPath = folderPath + "/Server/Persistence/PersistenceDownloads/TelemetryDownloads/TelemetryAnalytics/";
            TelemetryAnalyticsPath = TelemetryAnalyticsPath + "_" + DateTime.Now.ToString("MM/dd/yyyy") + "_Analytics";
            var response = telemetryPersist.Save(sessionAnalytics);

            var IsChatCountForUserSaved = File.Exists(Path.Combine(TelemetryAnalyticsPath, "ChatCountVsUserID.png"));
            var IsInsincereMembersSaved = File.Exists(Path.Combine(TelemetryAnalyticsPath, "insincereMembersList.txt"));
            var IsUserCountAtAnyTimeSaved = File.Exists(Path.Combine(TelemetryAnalyticsPath, "UserCountVsTimeStamp.png"));
            File.Delete(Path.Combine(TelemetryAnalyticsPath, "ChatCountVsUserID.png"));
            File.Delete(Path.Combine(TelemetryAnalyticsPath, "insincereMembersList.txt"));
            File.Delete(Path.Combine(TelemetryAnalyticsPath, "UserCountVsTimeStamp.png"));
            Assert.True(IsChatCountForUserSaved && IsInsincereMembersSaved && IsUserCountAtAnyTimeSaved);
                }
    }
}

>>>>>>> 4537e90e
<|MERGE_RESOLUTION|>--- conflicted
+++ resolved
@@ -1,5 +1,4 @@
-<<<<<<< HEAD
-﻿using System;
+using System;
 using Xunit;
 using System.Diagnostics;
 using Dashboard.Server.Persistence;
@@ -85,94 +84,4 @@
             Assert.True(IsChatCountForUserSaved && IsInsincereMembersSaved && IsUserCountAtAnyTimeSaved);
                 }
     }
-}
-=======
-﻿using System;
-using Xunit;
-using System.Diagnostics;
-using Dashboard.Server.Persistence;
-using PlexShareDashboard.Dashboard.Server.Telemetry;
-namespace PlexShareTests.DashboardTests.Persistence
-{
-    public class PersistenceUnitTest
-    {
-        // [Fact]
-        // public void SaveSummaryNullPathExceptions()
-        // {
-        //    var summary = "Unit Testing";
-        //    var summaryPersister = PersistenceFactory.GetSummaryPersistenceInstance();
-        //    summaryPersister.SummaryPath = null;
-
-        //    var response = summaryPersister.SaveSummary(summary);
-        //    summaryPersister.SummaryPath = "../../../Persistence/PersistenceDownloads/SummaryDownloads/";
-        //    Assert.False(response);
-        // }
-        [Fact]
-        public void SaveSummaryTestOne()
-        {
-            var configPath = Environment.GetFolderPath(Environment.SpecialFolder.ApplicationData);
-            var folderPath = Path.Combine(configPath, "plexshare");
-            string path = folderPath + "/Server/Persistence/PersistenceDownloads/SummaryDownloads/";
-            //var path = "../../../Persistence/PersistenceDownloads/SummaryDownloads/";
-            var summary = "Unit Testing";
-            var textToBeSaved = "Summary : --------- " + Environment.NewLine + summary + Environment.NewLine;
-            var response = PersistenceFactory.GetSummaryPersistenceInstance().SaveSummary(summary);
-            path = path + "Summary_" +DateTime.Now.ToString("MM/dd/yyyy");
-            var p1 = "Summary_of_the_session.txt";
-            var textActuallySaved = File.ReadAllText(Path.Combine(path, p1));
-            File.Delete(Path.Combine(path,p1));
-
-            if (textToBeSaved == textActuallySaved)
-            {
-                Trace.WriteLine(textToBeSaved);
-                Trace.WriteLine(textActuallySaved);
-                Assert.True(response);
-            }
-            else{
-                Trace.WriteLine("text not saved");
-            }
-        }
-        [Fact]
-        public void SaveTelemetryAnalysisTestOne()
-        {
-
-            var telemetryPersist = new TelemetryPersistence();
-            var userCountVsTimeStamp = new Dictionary<DateTime, int>();
-            var chatCountVsUserId = new Dictionary<int, int>();
-            var insincereList = new List<int>();
-            insincereList.Add(11);
-            insincereList.Add(21);
-            insincereList.Add(39);
-            insincereList.Add(42);
-
-            userCountVsTimeStamp.Add(DateTime.Now, 12);
-            userCountVsTimeStamp.Add(DateTime.Now.AddHours(1), 15);
-            userCountVsTimeStamp.Add(DateTime.Now.AddHours(2), 18);
-
-            chatCountVsUserId.Add(1000, 10);
-            chatCountVsUserId.Add(2000, 20);
-            chatCountVsUserId.Add(3000, 30);
-            var sessionAnalytics = new SessionAnalytics();
-            sessionAnalytics.chatCountForEachUser = chatCountVsUserId;
-            sessionAnalytics.userCountVsTimeStamp = userCountVsTimeStamp;
-            sessionAnalytics.listOfInSincereMembers = insincereList;
-
-            var Path1 = Environment.GetFolderPath(Environment.SpecialFolder.ApplicationData);
-            var folderPath = Path.Combine(Path1, "plexshare");
-            string ServerDataPath = folderPath + "/Server/Persistence/PersistenceDownloads/TelemetryDownloads/ServerData/";
-           string TelemetryAnalyticsPath = folderPath + "/Server/Persistence/PersistenceDownloads/TelemetryDownloads/TelemetryAnalytics/";
-            TelemetryAnalyticsPath = TelemetryAnalyticsPath + "_" + DateTime.Now.ToString("MM/dd/yyyy") + "_Analytics";
-            var response = telemetryPersist.Save(sessionAnalytics);
-
-            var IsChatCountForUserSaved = File.Exists(Path.Combine(TelemetryAnalyticsPath, "ChatCountVsUserID.png"));
-            var IsInsincereMembersSaved = File.Exists(Path.Combine(TelemetryAnalyticsPath, "insincereMembersList.txt"));
-            var IsUserCountAtAnyTimeSaved = File.Exists(Path.Combine(TelemetryAnalyticsPath, "UserCountVsTimeStamp.png"));
-            File.Delete(Path.Combine(TelemetryAnalyticsPath, "ChatCountVsUserID.png"));
-            File.Delete(Path.Combine(TelemetryAnalyticsPath, "insincereMembersList.txt"));
-            File.Delete(Path.Combine(TelemetryAnalyticsPath, "UserCountVsTimeStamp.png"));
-            Assert.True(IsChatCountForUserSaved && IsInsincereMembersSaved && IsUserCountAtAnyTimeSaved);
-                }
-    }
-}
-
->>>>>>> 4537e90e
+}