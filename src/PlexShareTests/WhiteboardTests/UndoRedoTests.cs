﻿using PlexShareWhiteboard;
using PlexShareWhiteboard.BoardComponents;
using System;
using System.Collections.Generic;
using System.Windows;
using System.Linq;
using System.Text;
using System.Threading.Tasks;
using System.Diagnostics;
using Google.Apis.PeopleService.v1.Data;
using System.Windows.Media;

namespace PlexShareTests.WhiteboardTests
{
    public class UndoRedoTests
    {
        WhiteBoardViewModel whiteBoardViewModel;
        Stack<UndoStackElement> undoStack;
        Stack<UndoStackElement> redoStack;
        public UndoRedoTests()
        {
            whiteBoardViewModel = WhiteBoardViewModel.Instance;
            undoStack = whiteBoardViewModel.undoStack;
            redoStack = whiteBoardViewModel.redoStack;
        }

        [Fact]
        public void InitialBothStacksEmpty_ReturnsTrue()
        {
            // Act and Assert
            Assert.Equal(0, undoStack.Count);
            Assert.Equal(0, redoStack.Count);
        }

        [Fact]
        public void BoardClear_EmptyStack()
        {
            // Act
            whiteBoardViewModel.ClearAllShapes();

            //Assert
            Assert.Equal(0, undoStack.Count);
            Assert.Equal(0, redoStack.Count);
        }

        [Fact]
        public void  InsertUndo_Undo_RedoPop_Same()
        {
            //Act
            Point start = new Point(1, 1);
            Point end = new Point(2, 2);
            ShapeItem lastShape = Utility.CreateShape(start, end, "EllipseGeometry", "randomID");
            UndoStackElement undoStackElement = new UndoStackElement(lastShape, lastShape, Operation.Creation);
            whiteBoardViewModel.InsertIntoStack(undoStackElement);

            //Assert
            UndoStackElement popFromUndo = whiteBoardViewModel.Undo();
            Assert.Equal(lastShape, popFromUndo.PrvShape);

            UndoStackElement popFromRedo = whiteBoardViewModel.Redo();
            Assert.Equal(lastShape, popFromRedo.NewShape);
        }

        [Fact]
        public void UndoReversesOperation()
        {
            Point start = new Point(1, 1);
            Point end = new Point(2, 2);
            ShapeItem lastShape = Utility.CreateShape(start, end, "EllipseGeometry", "randomID");
            UndoStackElement undoStackElement = new UndoStackElement(lastShape, lastShape, Operation.Creation);
            whiteBoardViewModel.InsertIntoStack(undoStackElement);

            //Assert
            UndoStackElement ShapeSentToServer = whiteBoardViewModel.Undo();

            // Creation was pushed, so checking if the element returned by Undo (which is sent to 
            // server has operation as deletion
            Assert.Equal(Operation.Deletion, ShapeSentToServer.Op);
          
        }

        [Fact]
        public void ReturnNullOnStackEmpty()
        {
            // Act
            undoStack.Clear();
            redoStack.Clear();

            // Assert
            UndoStackElement popFromUndo = whiteBoardViewModel.Undo();
            Assert.Equal(null, popFromUndo);

            UndoStackElement popFromRedo = whiteBoardViewModel.Redo();
            Assert.Equal(null, popFromRedo);
        }

        /*[Fact]
        public void ModifyShapeUndo()
        {
            Point start = new Point(1, 1);
            Point end = new Point(2, 2);
            Rect boundingBox = new(start, end);
            ShapeItem prvShape = new ShapeItem
            {
                Geometry = new EllipseGeometry(boundingBox),
                Start = start,
                End = end,
                Fill = Brushes.Azure,
                Stroke = Brushes.Black,
                ZIndex = 1,
                AnchorPoint = start,
                Id = "u0_f0",
                TextString = ""
            };
            ShapeItem newShape = new ShapeItem
            {
                Geometry = new EllipseGeometry(boundingBox),
                Start = start,
                End = end,
                Fill = Brushes.Yellow,
                Stroke = Brushes.Black,
                ZIndex = 1,
                AnchorPoint = start,
                Id = "u0_f0",
                TextString = ""
            };

            UndoStackElement undoStackElement = new UndoStackElement(prvShape, newShape, Operation.ModifyShape);
            whiteBoardViewModel.InsertIntoStack(undoStackElement);

            UndoStackElement ShapeSentToServer = whiteBoardViewModel.Undo();
            Assert.Equal()
        }*/
    }
}
<<<<<<< HEAD
=======
﻿//using PlexShareWhiteboard;
//using PlexShareWhiteboard.BoardComponents;
//using System;
//using System.Collections.Generic;
//using System.Windows;
//using System.Linq;
//using System.Text;
//using System.Threading.Tasks;

//namespace PlexShareTests.WhiteboardTests
//{
//    public class UndoRedoTests
//    {
//        WhiteBoardViewModel whiteBoardViewModel;
//        Stack<UndoStackElement> undoStack;
//        Stack<UndoStackElement> redoStack;
//        public UndoRedoTests()
//        {
//            whiteBoardViewModel = new WhiteBoardViewModel();
//            undoStack = whiteBoardViewModel.undoStack;
//            redoStack = whiteBoardViewModel.redoStack;
//        }

//        [Fact]
//        public void InitialBothStacksEmpty_ReturnsTrue()
//        {
//            // Act and Assert
//            Assert.Equal(0, undoStack.Count);
//            Assert.Equal(0, redoStack.Count);
//        }

//        [Fact]
//        public void BoardClear_EmptyStack()
//        {
//            // Act
//            whiteBoardViewModel.ClearAllShapes();

//            // Assert
//            Assert.Equal(0, undoStack.Count());
//            Assert.Equal(0, redoStack.Count());
//        }

//        [Fact]
//        public void  InsertUndo_Undo_RedoPop_Same()
//        {
//            Point start = new Point(1, 1);
//            Point end = new Point(2, 2);
//            ShapeItem lastShape = Utility.CreateShape(start, end, "EllipseGeometry", "randomID");
//            UndoStackElement undoStackElement = new UndoStackElement(lastShape, lastShape, Operation.Creation);
//            whiteBoardViewModel.InsertIntoStack(undoStackElement);

//            UndoStackElement popFromUndo = whiteBoardViewModel.Undo();
//            Assert.Equal(lastShape, popFromUndo.PrvShape);

//            UndoStackElement popFromRedo = whiteBoardViewModel.Redo();
//            Assert.Equal(lastShape, popFromRedo.NewShape);
//        }


//    }
//}
>>>>>>> 02437fa1
<|MERGE_RESOLUTION|>--- conflicted
+++ resolved
@@ -133,67 +133,4 @@
         }*/
     }
 }
-<<<<<<< HEAD
-=======
-﻿//using PlexShareWhiteboard;
-//using PlexShareWhiteboard.BoardComponents;
-//using System;
-//using System.Collections.Generic;
-//using System.Windows;
-//using System.Linq;
-//using System.Text;
-//using System.Threading.Tasks;
 
-//namespace PlexShareTests.WhiteboardTests
-//{
-//    public class UndoRedoTests
-//    {
-//        WhiteBoardViewModel whiteBoardViewModel;
-//        Stack<UndoStackElement> undoStack;
-//        Stack<UndoStackElement> redoStack;
-//        public UndoRedoTests()
-//        {
-//            whiteBoardViewModel = new WhiteBoardViewModel();
-//            undoStack = whiteBoardViewModel.undoStack;
-//            redoStack = whiteBoardViewModel.redoStack;
-//        }
-
-//        [Fact]
-//        public void InitialBothStacksEmpty_ReturnsTrue()
-//        {
-//            // Act and Assert
-//            Assert.Equal(0, undoStack.Count);
-//            Assert.Equal(0, redoStack.Count);
-//        }
-
-//        [Fact]
-//        public void BoardClear_EmptyStack()
-//        {
-//            // Act
-//            whiteBoardViewModel.ClearAllShapes();
-
-//            // Assert
-//            Assert.Equal(0, undoStack.Count());
-//            Assert.Equal(0, redoStack.Count());
-//        }
-
-//        [Fact]
-//        public void  InsertUndo_Undo_RedoPop_Same()
-//        {
-//            Point start = new Point(1, 1);
-//            Point end = new Point(2, 2);
-//            ShapeItem lastShape = Utility.CreateShape(start, end, "EllipseGeometry", "randomID");
-//            UndoStackElement undoStackElement = new UndoStackElement(lastShape, lastShape, Operation.Creation);
-//            whiteBoardViewModel.InsertIntoStack(undoStackElement);
-
-//            UndoStackElement popFromUndo = whiteBoardViewModel.Undo();
-//            Assert.Equal(lastShape, popFromUndo.PrvShape);
-
-//            UndoStackElement popFromRedo = whiteBoardViewModel.Redo();
-//            Assert.Equal(lastShape, popFromRedo.NewShape);
-//        }
-
-
-//    }
-//}
->>>>>>> 02437fa1
