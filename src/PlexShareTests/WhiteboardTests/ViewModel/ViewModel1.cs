--- conflicted
+++ resolved
@@ -149,14 +149,10 @@
             viewModel.redoStack.Clear();
         }
 
-<<<<<<< HEAD
-        //[Fact]
-        public void Test6()
-=======
+
         // testing thicness of shape changes after stroke thickness is updated
         [Fact]
         public void Test5()
->>>>>>> ccbaa311
         {
             viewModel.ChangeMode("create_rectangle");
             viewModel.ShapeStart(new(10, 10));
@@ -208,38 +204,5 @@
             viewModel.undoStack.Clear();
             viewModel.redoStack.Clear();
         }
-<<<<<<< HEAD
-
-        //[Fact]
-        public void Test9()
-        {
-
-            viewModel.ChangeMode("create_freehand");
-            Point start = new(0, 0);
-            Point end = new(15, 20);
-            viewModel.ShapeStart(start);
-            viewModel.ShapeBuilding(end);
-            viewModel.ShapeFinished(new Point());
-
-            viewModel.select.ifSelected = true;
-            viewModel.select.selectedObject = viewModel.ShapeItems[0];
-            Rect boundingBox = viewModel.ShapeItems[0].Geometry.Bounds;
-            double ratio = boundingBox.Width / boundingBox.Height;
-            viewModel.TransformCurve(new Point(90, 50), viewModel.ShapeItems[0]);
-            boundingBox = viewModel.ShapeItems[0].Geometry.Bounds;
-            double ratioFinal = boundingBox.Width / boundingBox.Height;
-            int ratioTemp = (int)(ratio * 100);
-            int ratioFinalTemp = (int)(ratioFinal * 100);
-
-            Assert.Equal(ratioTemp, ratioFinalTemp);
-            viewModel.ShapeItems.Clear();
-            viewModel.undoStack.Clear();
-            viewModel.redoStack.Clear();
-        }
-
-
-
-=======
->>>>>>> ccbaa311
     }
 }