﻿/// <author> Anish Bhagavatula </author>
/// <summary>
/// This file contains the definition of the class 'ReceiveQueueListener' which contains functions to spawn a thread to call module handlers
/// once packets appear in the receiving queue
/// </summary>

using System.Collections.Generic;
using System.Diagnostics;
using System.Threading;

namespace PlexShareNetwork.Queues
{
    public class ReceiveQueueListener
    {
        // Lock to ensure mutual exclusion while registering a module
        private readonly object _mapLock = new object();

        // Lock to ensure mutual exclusion while using the variable 'isRunning'
        private readonly object _isRunningLock = new object();

        private Dictionary<string, INotificationHandler> _modulesToNotificationHandlerMap;
        private ReceivingQueue _receivingQueue;
        private bool _isRunning;

        // Constructor which is called by the Communicator
        public ReceiveQueueListener(Dictionary<string, INotificationHandler> modulesToNotificationHandlerMap, ReceivingQueue receivingQueue)
        {
            this._modulesToNotificationHandlerMap = modulesToNotificationHandlerMap;
            this._receivingQueue = receivingQueue;
        }

        /// <summary>
        /// Called by the Communicator submodule of each client in order to use queues
        /// </summary>
        public bool RegisterModule(string moduleName, INotificationHandler notificationHandler)
        {
            Trace.WriteLine("[Networking] ReceiveQueueListener.RegisterModule() function called.");
            bool isSuccessful = true;

            // Adding the priority of the module into the dictionary
            lock (_mapLock)
            {
                // If the module name is already taken
                if (_modulesToNotificationHandlerMap.ContainsKey(moduleName))
                    isSuccessful = false;
                else
                    _modulesToNotificationHandlerMap.Add(moduleName, notificationHandler);
            }

            return isSuccessful;
        }

        /// <summary>
        /// Called by the Communicator to start a thread for calling module handlers
        /// </summary>
        public void Start()
        {
            Trace.WriteLine("[Networking] ReceiveQueueListener.Start() function called.");
            ThreadStart listeningThreadRef = new ThreadStart(ListenOnQueue);

            // Creating a thread
            Thread listeningThread = new Thread(listeningThreadRef);

<<<<<<< HEAD
            _isRunning = true;
            // Starting the thread
            listeningThread.Start();

            // Declaring that the queue is running
=======
            // Declaring that the queue is running
            lock (_isRunningLock)
            {
                _isRunning = true;
            }

            // Starting the thread
            listeningThread.Start();
>>>>>>> 19350a68
        }

        /// <summary>
        /// Keep listening on the receiving queue and call the module's notification handlers if a packet appears in the queue
        /// </summary>
        private void ListenOnQueue()
        {
            Trace.WriteLine("[Networking] ReceiveQueueListener.ListenOnQueue() function called.");
            // Keep listening on the queue until the Communicator asks to stop
            while (true)
            {
                bool isThreadRunning = false;

                // Checking if the thread has to keep running
                lock (_isRunningLock)
                {
                    isThreadRunning = _isRunning;
                }

                // If the thread needs to be stopped
                if (!isThreadRunning)
                    break;

                // Waiting for the receiving queue to contain a packet
                _receivingQueue.WaitForPacket();

                Packet packet = _receivingQueue.Dequeue();

                // Identifying the module which the packet belongs to
                string moduleName = packet.moduleOfPacket;

                bool isModuleRegistered = false;

                // Finding if the module is registered
                lock (_mapLock)
                {
                    isModuleRegistered = _modulesToNotificationHandlerMap.ContainsKey(moduleName);
                }

                // There is nothing to do if the module is not registered
                if (!isModuleRegistered)
                {
                    Trace.WriteLine($"Module {moduleName} does not have a handler.\n");
                    continue;
                }

                INotificationHandler notificationHandler = null;

                // Getting the notification handler
                lock (_mapLock)
                {
                    notificationHandler = _modulesToNotificationHandlerMap[moduleName];
                }

                // Calling the method 'OnDataReceived' on the handler of the appropriate module
                notificationHandler.OnDataReceived(packet.serializedData);
            }
        }

        /// <summary>
        /// Called by the Communicator to stop the thread that was run by the 'Start' function
        /// </summary>
        public void Stop()
        {
            Trace.WriteLine("[Networking] ReceiveQueueListener.Stop() function called.");
            // Stating to the thread to stop running
            lock (_isRunningLock)
            {
                _isRunning = false;
            }
        }
    }
}<|MERGE_RESOLUTION|>--- conflicted
+++ resolved
@@ -61,13 +61,6 @@
             // Creating a thread
             Thread listeningThread = new Thread(listeningThreadRef);
 
-<<<<<<< HEAD
-            _isRunning = true;
-            // Starting the thread
-            listeningThread.Start();
-
-            // Declaring that the queue is running
-=======
             // Declaring that the queue is running
             lock (_isRunningLock)
             {
@@ -76,7 +69,6 @@
 
             // Starting the thread
             listeningThread.Start();
->>>>>>> 19350a68
         }
 
         /// <summary>
