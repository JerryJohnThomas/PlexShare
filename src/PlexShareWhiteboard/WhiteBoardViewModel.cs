﻿using PlexShareNetwork.Communication;
using PlexShareNetwork.Serialization;
using PlexShareNetwork;
using PlexShareWhiteboard.BoardComponents;
using PlexShareWhiteboard.Client;
using PlexShareWhiteboard.Client.Interfaces;
using PlexShareWhiteboard.Server;
using System;
using System.Collections.Generic;
using System.Collections.ObjectModel;
using System.Diagnostics;
using System.Linq;
using System.Text;
using System.Threading.Tasks;
using System.Windows;
using System.Windows.Media;
using System.Configuration;
using System.ComponentModel;

namespace PlexShareWhiteboard
{
    public partial class WhiteBoardViewModel : INotifyPropertyChanged
    {
        public ObservableCollection<ShapeItem> ShapeItems { get; set; }    // this contains all the shape items in the canvas
        public SelectObject select = new();
        List<ShapeItem> highlightShapes;                                   // for select

        public bool canDraw = false;                                       // a user can draw only if it is set to true
        String currentId = "u0_f0";
        int currentIdVal = 0;
        public string userId = "init";
        int currentZIndex = 0;                                             // z index indicates which object is in front
        Point textBoxPoint = new (100, 100);

<<<<<<< HEAD
        Brush fillBrush = Brushes.Azure;
        Brush strokeBrush = Brushes.Black;
        public int strokeThickness = 1;
        string mode = "select_object";
        public string modeForUndo = "select_object";
=======
        Brush fillBrush = null;                                            // stores color of the object (fill colour)
        Brush strokeBrush = Brushes.Black;                                 // stores color of the border
        int strokeThickness = 1;                                           // thickness of the stroke
        string mode = "select_object";                                     // declared for identifying which operation
        public string modeForUndo = "select_object";                       // declared for pushing to undo stack element         
>>>>>>> e171c774
        ShapeItem currentShape = null;
        public ShapeItem lastShape = null;
        public ShapeItem textBoxLastShape = null;

        int blobSize = 12;                                                 // size of the highlighting rectangle box
        public IShapeListener machine;                                     // can be client or server
        UndoStackElement stackElement;
        public Boolean isServer=true;                                      // indicates whether a machine is server or client

        public ObservableCollection<int> CheckList { get; set; }           //
        List<int> snapshotNumbers = new() { 1, 2, 3, 4, 5 };               //

        /// <summary>
        /// constructor
        /// </summary>
        private WhiteBoardViewModel()
        {
            // this will become client and server 
            //isServer = true;
            CheckList = new();
            //ShapeItems = new AsyncObservableCollection<ShapeItem>();
            ShapeItems = new ObservableCollection<ShapeItem>();
            highlightShapes = new List<ShapeItem>();
            if(userId.Equals("init"))
                canDraw = false;
            /*CheckList.Add(1);
            CheckList.Add(2);
            CheckList.Add(3);*/

        }

        private static WhiteBoardViewModel instance;

        public event PropertyChangedEventHandler? PropertyChanged;

        public void OnPropertyChanged(string property)
        {
            PropertyChanged?.Invoke(this, new PropertyChangedEventArgs(property));
        }

        /// <summary>
        /// singleton pattern
        /// </summary>
        public static WhiteBoardViewModel Instance
        {
            get
            {
                if (instance == null)
                {
                    instance = new WhiteBoardViewModel();
                }

                return instance;
            }
        }

        public void SetUserId(int _userId)
        {
            userId = _userId.ToString();
            Trace.WriteLine("[whiteboard] called setuserid " + userId);
            currentId = "u" + userId + "_f" + currentIdVal;
            currentIdVal++;

            if (isServer)
            {
                Trace.WriteLine("[WhiteBoard] setuserId this is a server");
                machine = ServerSide.Instance;
                machine.SetUserId(userId);
                
            }
            else
            {
                Trace.WriteLine("[WhiteBoard] setuserId this is a client");
                machine = ClientSide.Instance;
                machine.SetUserId(userId);
            }
            canDraw = true;
            Trace.WriteLine("[whiteboard] setuserid over candraw" + canDraw);

        }

        /// <summary>
        /// increments the currentIdVal and updates the current id
        /// the current id is set as the userid while creation of a shape
        /// </summary>
        public void IncrementId()
        {
            currentIdVal++;
            currentId = "u" + userId + "_f" + currentIdVal;
        }

        /// <summary>
        /// This function is used to push a text box shape to undo stack as well as send it to server.
        /// This is called by TextBoxAdding function.
        /// </summary>
        public void TextFinishPush()
        {
            stackElement = new UndoStackElement(textBoxLastShape, textBoxLastShape, Operation.Creation);
            InsertIntoStack(stackElement);

            if (textBoxLastShape != null)
            {
                //Debug.WriteLine("into undo " + textBoxLastShape.Id + " " + textBoxLastShape.TextString);
                machine.OnShapeReceived(textBoxLastShape, Operation.Creation);
            }
        }

        /// <summary>
        /// sets the current mode as the given mode
        /// </summary>
        /// <param name="new_mode"></param>
        public void ChangeMode(string new_mode)
        {
            TextBoxAddding(mode);
            mode = new_mode;
        }

        /// <summary>
        /// Used to update the fill color of a particular shape with a given color
        /// </summary>
        /// <param name="shape"></param>
        /// <param name="fillBrush"></param>
        /// <returns name="newShape"></returns>
        public ShapeItem UpdateFillColor(ShapeItem shape, Brush fillBrush)
        {
            shape.Fill = fillBrush;
            ShapeItem newShape = shape.DeepClone();
            newShape.Fill = fillBrush;

            for (int i = 0; i < ShapeItems.Count; i++)
            {
                if (ShapeItems[i].Id == shape.Id)
                {
                    ShapeItems[i] = newShape;
                }
            }
            return newShape;
        }

        /// <summary>
        /// changes the global fill color of the brush with a given color
        /// if an object is selected, it is passed to UpdateFillColor
        /// </summary>
        /// <param name="br"></param>
        public void ChangeFillBrush(SolidColorBrush br)
        {
            fillBrush = br;

            if (select.ifSelected == true)
            {
<<<<<<< HEAD

                //Debug.WriteLine("ChangeFillBrush select color changed to " + br.ToString());

                //select.initialSelectionObject = select.selectedObject;
=======
>>>>>>> e171c774
                ShapeItem updateSelectShape = null;

                foreach(ShapeItem s in ShapeItems)
                    if (s.Id == select.selectedObject.Id)
                        updateSelectShape = s;

                select.initialSelectionObject = updateSelectShape.DeepClone();
                lastShape = UpdateFillColor(updateSelectShape, br);
                modeForUndo = "modify";
                ShapeFinished(new Point());                                     // called so that it is passed to undo stack
            }
        }
        public ShapeItem UpdateStrokeColor(ShapeItem shape, Brush strokeBrush)
        {
            shape.Stroke = strokeBrush;

            ShapeItem newShape = shape.DeepClone();
            newShape.Stroke = strokeBrush;

            for (int i = 0; i < ShapeItems.Count; i++)
            {
                if (ShapeItems[i].Id == shape.Id)
                {
                    ShapeItems[i] = newShape;
                }
            }
            return newShape;
        }

        /// <summary>
        /// changes the global border color of the brush with a given color
        /// </summary>
        /// <param name="br"></param>
        public void ChangeStrokeBrush(SolidColorBrush br)
        {
            strokeBrush = br;

            if (select.ifSelected == true)
            {
                Debug.WriteLine("ChangeStrokeBrush select color changed to " + br.ToString());
                ShapeItem updateSelectShape = null;
                foreach (ShapeItem s in ShapeItems)
                    if (s.Id == select.selectedObject.Id)
                        updateSelectShape = s;

                select.initialSelectionObject = updateSelectShape.DeepClone();
                lastShape = UpdateStrokeColor(updateSelectShape, br);
                modeForUndo = "modify";
                ShapeFinished(new Point());
            }
        }

        /// <summary>
        /// changes the stroke thickness of the brush as a whole 
        /// </summary>
        /// <param name="thickness"></param>
        public void ChangeStrokeThickness(int thickness)
        {
            strokeThickness = thickness;
        }

        /// <summary>
        /// function to increment the current zindex
        /// after every new shape is created and added to shape item list, this function is called
        /// </summary>
        public void IncreaseZIndex()
        {
            currentZIndex++;
        }
    }
}<|MERGE_RESOLUTION|>--- conflicted
+++ resolved
@@ -32,19 +32,11 @@
         int currentZIndex = 0;                                             // z index indicates which object is in front
         Point textBoxPoint = new (100, 100);
 
-<<<<<<< HEAD
-        Brush fillBrush = Brushes.Azure;
-        Brush strokeBrush = Brushes.Black;
-        public int strokeThickness = 1;
-        string mode = "select_object";
-        public string modeForUndo = "select_object";
-=======
         Brush fillBrush = null;                                            // stores color of the object (fill colour)
         Brush strokeBrush = Brushes.Black;                                 // stores color of the border
         int strokeThickness = 1;                                           // thickness of the stroke
         string mode = "select_object";                                     // declared for identifying which operation
         public string modeForUndo = "select_object";                       // declared for pushing to undo stack element         
->>>>>>> e171c774
         ShapeItem currentShape = null;
         public ShapeItem lastShape = null;
         public ShapeItem textBoxLastShape = null;
@@ -195,13 +187,7 @@
 
             if (select.ifSelected == true)
             {
-<<<<<<< HEAD
-
-                //Debug.WriteLine("ChangeFillBrush select color changed to " + br.ToString());
-
-                //select.initialSelectionObject = select.selectedObject;
-=======
->>>>>>> e171c774
+
                 ShapeItem updateSelectShape = null;
 
                 foreach(ShapeItem s in ShapeItems)
