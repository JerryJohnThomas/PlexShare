--- conflicted
+++ resolved
@@ -34,7 +34,7 @@
 
         Brush fillBrush = Brushes.Azure;
         Brush strokeBrush = Brushes.Black;
-        int strokeThickness = 10;
+        int strokeThickness = 1;
         string mode = "select_object";
         string modeForUndo = "select_object";
         ShapeItem currentShape = null;
@@ -166,11 +166,8 @@
 
             if (select.ifSelected == true)
             {
-<<<<<<< HEAD
-                //Debug.WriteLine("select color changed to " + br.ToString());
-=======
+
                 Debug.WriteLine("ChangeFillBrush select color changed to " + br.ToString());
->>>>>>> db5c69b7
 
                 //select.initialSelectionObject = select.selectedObject;
                 ShapeItem updateSelectShape = null;
