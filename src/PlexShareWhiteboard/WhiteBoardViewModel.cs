﻿using PlexShareNetwork.Communication;
using PlexShareNetwork.Serialization;
using PlexShareNetwork;
using PlexShareWhiteboard.BoardComponents;
using PlexShareWhiteboard.Client;
using PlexShareWhiteboard.Client.Interfaces;
using PlexShareWhiteboard.Server;
using System;
using System.Collections.Generic;
using System.Collections.ObjectModel;
using System.Diagnostics;
using System.Linq;
using System.Text;
using System.Threading.Tasks;
using System.Windows;
using System.Windows.Media;
using System.Configuration;
using System.ComponentModel;

namespace PlexShareWhiteboard
{
    public partial class WhiteBoardViewModel : INotifyPropertyChanged
    {
        //public AsyncObservableCollection<ShapeItem> ShapeItems { get; set; }
        public ObservableCollection<ShapeItem> ShapeItems { get; set; }
        public SelectObject select = new();
        List<ShapeItem> highlightShapes;


        public bool canDraw = false;
        String currentId = "u0_f0";
        int currentIdVal = 0;
        public string userId = "0";
        int currentZIndex = 0;
        Point textBoxPoint = new (100, 100);

        Brush fillBrush = Brushes.Azure;
        Brush strokeBrush = Brushes.Black;
        int strokeThickness = 1;
        string mode = "select_object";
        public string modeForUndo = "select_object";
        ShapeItem currentShape = null;
        public ShapeItem lastShape = null;
<<<<<<< HEAD
        public ShapeItem textBoxLastShape = null;
=======
        ShapeItem textBoxLastShape = null;
>>>>>>> 4c0ffdc2

        int blobSize = 12;
        IShapeListener machine;
        UndoStackElement stackElement;
        public Boolean isServer=false;

        public ObservableCollection<int> CheckList { get; set; }
        List<int> snapshotNumbers = new() { 1, 2, 3, 4, 5 };

        private WhiteBoardViewModel()
        {
            // this will become client and server 
            isServer = true;
            CheckList = new();
            //ShapeItems = new AsyncObservableCollection<ShapeItem>();
            ShapeItems = new ObservableCollection<ShapeItem>();
            highlightShapes = new List<ShapeItem>();

            /*CheckList.Add(1);
            CheckList.Add(2);
            CheckList.Add(3);*/

        }
        private static WhiteBoardViewModel instance;

        public event PropertyChangedEventHandler? PropertyChanged;

        public void OnPropertyChanged(string property)
        {
            PropertyChanged?.Invoke(this, new PropertyChangedEventArgs(property));
        }

        public static WhiteBoardViewModel Instance
        {
            get
            {
                if (instance == null)
                {
                    instance = new WhiteBoardViewModel();
                }

                return instance;
            }
        }

        //public void SetUserId(string _userId)
        public void SetUserId(int _userId)
        {
            userId = _userId.ToString();
            currentId = "u" + userId + "_f" + currentIdVal;
            currentIdVal++;

            if (isServer)
            {
                machine = ServerSide.Instance;
                machine.SetUserId(userId);
                
            }
            else
            {
                machine = ClientSide.Instance;
                machine.SetUserId(userId);
            }
            //machine.SetVMRef(this);
            canDraw = true;

        }
        public void IncrementId()
        {
            currentIdVal++;
            currentId = "u" + userId + "_f" + currentIdVal;
        }
        public void TextFinishPush()
        {
            stackElement = new UndoStackElement(textBoxLastShape, textBoxLastShape, Operation.Creation);
            InsertIntoStack(stackElement);

            if (textBoxLastShape != null)
            {
                //Debug.WriteLine("into undo " + textBoxLastShape.Id + " " + textBoxLastShape.TextString);
                machine.OnShapeReceived(textBoxLastShape, Operation.Creation);
            }
        }
        public void ChangeMode(string new_mode)
        {
            if (mode == "create_textbox")
            {
                if (textBoxLastShape != null && textBoxLastShape.TextString != null &&
                         textBoxLastShape.TextString.Length != 0)
                {

                    TextFinishPush();
                    Debug.WriteLine("entering undo modeeeee");

                }
                else if (textBoxLastShape != null)
                {
                    for (int i = 0; i < ShapeItems.Count; ++i)
                    {
                        if (textBoxLastShape.Id == ShapeItems[i].Id)
                        {
                            ShapeItems.RemoveAt(i);
                            break;
                        }
                    }
                }
                textBoxLastShape = null;
            }
            mode = new_mode;
        }

        public ShapeItem UpdateFillColor(ShapeItem shape, Brush fillBrush)
        {
            Debug.WriteLine(" Updaing color in select with old color " + shape.Fill + " and new color " + fillBrush);
            shape.Fill = fillBrush;


            ShapeItem newShape = shape.DeepClone();
            newShape.Fill = fillBrush;

            for (int i = 0; i < ShapeItems.Count; i++)
            {
                if (ShapeItems[i].Id == shape.Id)
                {
                    ShapeItems[i] = newShape;
                }
            }
            return newShape;
        }


        public void ChangeFillBrush(SolidColorBrush br)
        {
            Debug.WriteLine("ChangeFillBrush called");
            fillBrush = br;

            if (select.ifSelected == true)
            {

                Debug.WriteLine("ChangeFillBrush select color changed to " + br.ToString());

                //select.initialSelectionObject = select.selectedObject;
                ShapeItem updateSelectShape = null;
                foreach(ShapeItem s in ShapeItems)
                    if (s.Id == select.selectedObject.Id)
                        updateSelectShape = s;

                select.initialSelectionObject = updateSelectShape.DeepClone();
                lastShape = UpdateFillColor(updateSelectShape, br);
                modeForUndo = "modify";
                ShapeFinished(new Point());
            }
        }
        public ShapeItem UpdateStrokeColor(ShapeItem shape, Brush strokeBrush)
        {
            shape.Stroke = strokeBrush;

            ShapeItem newShape = shape.DeepClone();
            newShape.Stroke = strokeBrush;

            for (int i = 0; i < ShapeItems.Count; i++)
            {
                if (ShapeItems[i].Id == shape.Id)
                {
                    ShapeItems[i] = newShape;
                }
            }
            return newShape;
        }


        public void ChangeStrokeBrush(SolidColorBrush br)
        {
            Debug.WriteLine("ChangeStrokeBrush called");
            strokeBrush = br;

            if (select.ifSelected == true)
            {
                Debug.WriteLine("ChangeStrokeBrush select color changed to " + br.ToString());
                ShapeItem updateSelectShape = null;
                foreach (ShapeItem s in ShapeItems)
                    if (s.Id == select.selectedObject.Id)
                        updateSelectShape = s;

                select.initialSelectionObject = updateSelectShape.DeepClone();
                lastShape = UpdateStrokeColor(updateSelectShape, br);
                modeForUndo = "modify";
                ShapeFinished(new Point());
            }
        }

        //public void fillColour(SolidColorBrush br)

        public void ChangeStrokeThickness(int thickness)
        {
            strokeThickness = thickness;
        }
        public void IncreaseZIndex()
        {
            currentZIndex++;
        }

        public void DecreaseZIndex()
        {
            currentZIndex--;
        }
        
    }
}<|MERGE_RESOLUTION|>--- conflicted
+++ resolved
@@ -41,11 +41,7 @@
         public string modeForUndo = "select_object";
         ShapeItem currentShape = null;
         public ShapeItem lastShape = null;
-<<<<<<< HEAD
         public ShapeItem textBoxLastShape = null;
-=======
-        ShapeItem textBoxLastShape = null;
->>>>>>> 4c0ffdc2
 
         int blobSize = 12;
         IShapeListener machine;
