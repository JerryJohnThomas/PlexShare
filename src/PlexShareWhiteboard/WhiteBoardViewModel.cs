﻿using PlexShareNetwork.Communication;
using PlexShareNetwork.Serialization;
using PlexShareNetwork;
using PlexShareWhiteboard.BoardComponents;
using PlexShareWhiteboard.Client;
using PlexShareWhiteboard.Client.Interfaces;
using PlexShareWhiteboard.Server;
using System;
using System.Collections.Generic;
using System.Collections.ObjectModel;
using System.Diagnostics;
using System.Linq;
using System.Text;
using System.Threading.Tasks;
using System.Windows;
using System.Windows.Media;
using System.Configuration;
using System.ComponentModel;

namespace PlexShareWhiteboard
{
    public partial class WhiteBoardViewModel : INotifyPropertyChanged
    {
        //public AsyncObservableCollection<ShapeItem> ShapeItems { get; set; }
        public ObservableCollection<ShapeItem> ShapeItems { get; set; }
        public SelectObject select = new();
        List<ShapeItem> highlightShapes;


        public bool canDraw = false;
        String currentId = "u0_f0";
        int currentIdVal = 0;
        string userId = "0";
        int currentZIndex = 0;
        Point textBoxPoint = new (100, 100);

        Brush fillBrush = Brushes.Azure;
        Brush strokeBrush = Brushes.Black;
        int strokeThickness = 1;
        string mode = "select_object";
        public string modeForUndo = "select_object";
        ShapeItem currentShape = null;
        ShapeItem lastShape = null;
        ShapeItem textBoxLastShape = null;

        int blobSize = 12;
        IShapeListener machine;
        UndoStackElement stackElement;
        Boolean isServer=false;

        private WhiteBoardViewModel()
        {
            // this will become client and server 
<<<<<<< HEAD
            isServer = false;
=======

            isServer = true;
>>>>>>> 629f13af

            //ShapeItems = new AsyncObservableCollection<ShapeItem>();
            ShapeItems = new ObservableCollection<ShapeItem>();
            highlightShapes = new List<ShapeItem>();

        }
        private static WhiteBoardViewModel instance;

        public event PropertyChangedEventHandler? PropertyChanged;

        public void OnPropertyChanged(string property)
        {
            PropertyChanged?.Invoke(this, new PropertyChangedEventArgs(property));
        }

        public static WhiteBoardViewModel Instance
        {
            get
            {
                if (instance == null)
                {
                    instance = new WhiteBoardViewModel();
                }

                return instance;
            }
        }

       
        //public void SetUserId(string _userId)
        public void SetUserId(int _userId)
        {
            userId = _userId.ToString();
            currentId = "u" + userId + "_f" + currentIdVal;
            currentIdVal++;

            if (isServer)
            {
                machine = ServerSide.Instance;
                machine.SetUserId(userId);
                
            }
            else
            {
                machine = ClientSide.Instance;
                machine.SetUserId(userId);
            }
            //machine.SetVMRef(this);
            canDraw = true;

        }
        public void IncrementId()
        {
            currentIdVal++;
            currentId = "u" + userId + "_f" + currentIdVal;
        }
<<<<<<< HEAD
        
=======
        public void TextFinishPush()
        {
            stackElement = new UndoStackElement(textBoxLastShape, textBoxLastShape, Operation.Creation);
            InsertIntoStack(stackElement);

            if (textBoxLastShape != null)
            {
                //Debug.WriteLine("into undo " + textBoxLastShape.Id + " " + textBoxLastShape.TextString);
                machine.OnShapeReceived(textBoxLastShape, Operation.Creation);
            }
        }
>>>>>>> 629f13af
        public void ChangeMode(string new_mode)
        {
            if (mode == "create_textbox")
            {
<<<<<<< HEAD
                Debug.WriteLine("mode for undo : ", textBoxLastShape.Id);
                if (textBoxLastShape != null && textBoxLastShape.TextString != null && textBoxLastShape.TextString.Length != 0)
=======
                if (textBoxLastShape != null && textBoxLastShape.TextString != null &&
                         textBoxLastShape.TextString.Length != 0)
>>>>>>> 629f13af
                {

                    TextFinishPush();
                    Debug.WriteLine("entering undo modeeeee");

<<<<<<< HEAD
                }
                else if (textBoxLastShape != null)
                {
                    for (int i = 0; i < ShapeItems.Count; ++i)
                    {
                        if (textBoxLastShape.Id == ShapeItems[i].Id)
                        {
                            ShapeItems.RemoveAt(i);
                            break;
                        }
                    }
                }
=======
                }
                else if (textBoxLastShape != null)
                {
                    for (int i = 0; i < ShapeItems.Count; ++i)
                    {
                        if (textBoxLastShape.Id == ShapeItems[i].Id)
                        {
                            ShapeItems.RemoveAt(i);
                            break;
                        }
                    }
                }
                textBoxLastShape = null;
>>>>>>> 629f13af
            }
            mode = new_mode;
        }
        public void TextFinishPush()
        {
            stackElement = new UndoStackElement(textBoxLastShape, textBoxLastShape, Operation.Creation);
            InsertIntoStack(stackElement);

            if (textBoxLastShape != null)
                machine.OnShapeReceived(textBoxLastShape, Operation.Creation);
        }

        public ShapeItem UpdateFillColor(ShapeItem shape, Brush fillBrush)
        {
            Debug.WriteLine(" Updaing color in select with old color " + shape.Fill + " and new color " + fillBrush);
            shape.Fill = fillBrush;


            ShapeItem newShape = shape.DeepClone();
            newShape.Fill = fillBrush;

            for (int i = 0; i < ShapeItems.Count; i++)
            {
                if (ShapeItems[i].Id == shape.Id)
                {
                    ShapeItems[i] = newShape;
                }
            }
            return newShape;
        }


        public void ChangeFillBrush(SolidColorBrush br)
        {
            Debug.WriteLine("ChangeFillBrush called");
            fillBrush = br;

            if (select.ifSelected == true)
            {

                Debug.WriteLine("ChangeFillBrush select color changed to " + br.ToString());

                //select.initialSelectionObject = select.selectedObject;
                ShapeItem updateSelectShape = null;
                foreach(ShapeItem s in ShapeItems)
                    if (s.Id == select.selectedObject.Id)
                        updateSelectShape = s;

                select.initialSelectionObject = updateSelectShape.DeepClone();
                lastShape = UpdateFillColor(updateSelectShape, br);
                modeForUndo = "modify";
                ShapeFinished(new Point());
            }
        }
        public ShapeItem UpdateStrokeColor(ShapeItem shape, Brush strokeBrush)
        {
            shape.Stroke = strokeBrush;

            ShapeItem newShape = shape.DeepClone();
            newShape.Stroke = strokeBrush;

            for (int i = 0; i < ShapeItems.Count; i++)
            {
                if (ShapeItems[i].Id == shape.Id)
                {
                    ShapeItems[i] = newShape;
                }
            }
            return newShape;
        }


        public void ChangeStrokeBrush(SolidColorBrush br)
        {
            Debug.WriteLine("ChangeStrokeBrush called");
            strokeBrush = br;

            if (select.ifSelected == true)
            {
                Debug.WriteLine("ChangeStrokeBrush select color changed to " + br.ToString());
                ShapeItem updateSelectShape = null;
                foreach (ShapeItem s in ShapeItems)
                    if (s.Id == select.selectedObject.Id)
                        updateSelectShape = s;

                select.initialSelectionObject = updateSelectShape.DeepClone();
                lastShape = UpdateStrokeColor(updateSelectShape, br);
                modeForUndo = "modify";
                ShapeFinished(new Point());
            }
        }

        //public void fillColour(SolidColorBrush br)

        public void ChangeStrokeThickness(int thickness)
        {
            strokeThickness = thickness;
        }
        public void IncreaseZIndex()
        {
            currentZIndex++;
        }

        public void DecreaseZIndex()
        {
            currentZIndex--;
        }
        
    }
}<|MERGE_RESOLUTION|>--- conflicted
+++ resolved
@@ -51,12 +51,7 @@
         private WhiteBoardViewModel()
         {
             // this will become client and server 
-<<<<<<< HEAD
             isServer = false;
-=======
-
-            isServer = true;
->>>>>>> 629f13af
 
             //ShapeItems = new AsyncObservableCollection<ShapeItem>();
             ShapeItems = new ObservableCollection<ShapeItem>();
@@ -113,9 +108,6 @@
             currentIdVal++;
             currentId = "u" + userId + "_f" + currentIdVal;
         }
-<<<<<<< HEAD
-        
-=======
         public void TextFinishPush()
         {
             stackElement = new UndoStackElement(textBoxLastShape, textBoxLastShape, Operation.Creation);
@@ -127,24 +119,17 @@
                 machine.OnShapeReceived(textBoxLastShape, Operation.Creation);
             }
         }
->>>>>>> 629f13af
         public void ChangeMode(string new_mode)
         {
             if (mode == "create_textbox")
             {
-<<<<<<< HEAD
-                Debug.WriteLine("mode for undo : ", textBoxLastShape.Id);
-                if (textBoxLastShape != null && textBoxLastShape.TextString != null && textBoxLastShape.TextString.Length != 0)
-=======
                 if (textBoxLastShape != null && textBoxLastShape.TextString != null &&
                          textBoxLastShape.TextString.Length != 0)
->>>>>>> 629f13af
                 {
 
                     TextFinishPush();
                     Debug.WriteLine("entering undo modeeeee");
 
-<<<<<<< HEAD
                 }
                 else if (textBoxLastShape != null)
                 {
@@ -157,33 +142,11 @@
                         }
                     }
                 }
-=======
-                }
-                else if (textBoxLastShape != null)
-                {
-                    for (int i = 0; i < ShapeItems.Count; ++i)
-                    {
-                        if (textBoxLastShape.Id == ShapeItems[i].Id)
-                        {
-                            ShapeItems.RemoveAt(i);
-                            break;
-                        }
-                    }
-                }
                 textBoxLastShape = null;
->>>>>>> 629f13af
             }
             mode = new_mode;
         }
-        public void TextFinishPush()
-        {
-            stackElement = new UndoStackElement(textBoxLastShape, textBoxLastShape, Operation.Creation);
-            InsertIntoStack(stackElement);
-
-            if (textBoxLastShape != null)
-                machine.OnShapeReceived(textBoxLastShape, Operation.Creation);
-        }
-
+     
         public ShapeItem UpdateFillColor(ShapeItem shape, Brush fillBrush)
         {
             Debug.WriteLine(" Updaing color in select with old color " + shape.Fill + " and new color " + fillBrush);
