/***************************
 * Filename    = WhiteBoardViewModel.cs
 *
 * Author      = Aiswarya H
 *
 * Product     = Plex Share
 * 
 * Project     = White Board
 *
 * Description = This is the Undo Redo Implementation.
 *               This contains the undo and redo functions which are
 *               a part of the ViewModel. 
 ***************************/

using System;
using System.Collections;
using System.Collections.Generic;
using System.Diagnostics;
using PlexShareWhiteboard.BoardComponents;
using PlexShareWhiteboard.Client;

namespace PlexShareWhiteboard
{
    public partial class WhiteBoardViewModel
    {

        /// <summary>
        ///         This function is called when a user clicks on Undo.
        ///         1. A helper function to call the Undo function 
        ///         2. Takes the object returned by Undo to get the object and operation
        ///         3. Sends to the Server the operation that needs to be performed and on which object the operation has to be performed
        /// </summary>
        public void CallUndo()
        {
            TextBoxAddding(modeForUndo);

            UndoStackElement shapeToSend = Undo();
            if (shapeToSend != null)
                machine.OnShapeReceived(shapeToSend.PrvShape, shapeToSend.Op);
        }

        /// <summary>
        ///         This function is called when a user clicks on Redo.
        ///         1. A helper function to call the Redo function 
        ///         2. Takes the object returned by Redo to get the object and operation
        ///         3. Sends to the Server the operation that needs to be performed and on which object the operation has to be performed
        /// </summary>
        public void CallRedo()
        {
<<<<<<< HEAD
            
=======
>>>>>>> e171c774
            UndoStackElement shapeToSend = Redo();
            if (shapeToSend != null)
                machine.OnShapeReceived(shapeToSend.NewShape, shapeToSend.Op);
        }


        // Initialising Stacks for Undo and Redo
        public Stack<UndoStackElement> undoStack = new Stack<UndoStackElement>();
        public Stack<UndoStackElement> redoStack = new Stack<UndoStackElement>();


        /// <summary>
        ///         To perform Undo operation
        ///         1. Pop the UndoStack to get the top of the Stack
        ///         2. Save a deep copy of the object as modifiedObject. 
        ///         Basically,
        ///         topOfStack -> pushed to Redo Stack
        ///         modifiedObject -> to be sent to Server
        ///         3. Perform the inverse of the operation associated with the object. The modifiedObject's operation is set as the inverse operation
        ///         (as this has to be communicated to the other clients through the server)
        ///         4. The topOfStack is pushed to the RedoStack.
        ///         5. The modifiedObject is then returned to the helper function 
        /// </summary>
        /// <returns>UndoStackElement containing the shape and the operation to be broadcasted</returns>
        public UndoStackElement Undo()
        {
            if (undoStack.Count == 0)   // Undo Stack Empty Case
                return null;

            UndoStackElement topOfStack = undoStack.Pop();
            if (topOfStack.PrvShape == null)
                return null;
            UndoStackElement modifiedObject = new UndoStackElement(topOfStack.PrvShape, topOfStack.NewShape, topOfStack.Op);


            Trace.WriteLine("[Whiteboard]  " + "\n" + topOfStack.Op + "\n");

            // Depending on the operation, perform the inverse opreation 
            // by calling appropriate functions to modify ShapeList 
            switch (topOfStack.Op)
            {
                case Operation.Creation:
                    DeleteIncomingShape(topOfStack.PrvShape);
                    modifiedObject.Op = Operation.Deletion;
                    break;
                case Operation.Deletion:
                    CreateIncomingShape(topOfStack.PrvShape);
                    modifiedObject.Op = Operation.Creation;
                    break;
                case Operation.ModifyShape:
                    ModifyIncomingShape(topOfStack.PrvShape);
                    modifiedObject.Op = Operation.ModifyShape;
                    break;
            }
            redoStack.Push(topOfStack);
            Trace.WriteLine("[Whiteboard]  " + "\n" + redoStack.Peek().Op + " is pushed to Redo Stack \n");
            return modifiedObject;
        }

        /// <summary>
        ///         To perform Redo operation
        ///         1. Pop the RedoStack to get the top of the Stack
        ///         2. Perform the operation associated with the object.
        ///         3. The topOfStack is pushed to the UndoStack.
        ///         4. topOfStack is then returned to the helper function 
        /// </summary>
        /// <returns>UndoStackElement containing the shape and the operation to be broadcasted</returns>
        public UndoStackElement Redo()
        {
            if (redoStack.Count == 0)   // Redo Stack Empty Case
                return null;
            
            UndoStackElement topOfStack = redoStack.Pop();

            switch (topOfStack.Op)
            {
                case Operation.Creation:
                    Trace.WriteLine("[Whiteboard]  " + "\n Redo Creation " + topOfStack.NewShape.Id + "\n");
                    CreateIncomingShape(topOfStack.NewShape);
                    break;
                case Operation.Deletion:
                    Trace.WriteLine("[Whiteboard]  " + "\n Redo Deletion " + topOfStack.NewShape.Id + "\n");
                    DeleteIncomingShape(topOfStack.NewShape);
                    break;
                case Operation.ModifyShape:
                    Trace.WriteLine("[Whiteboard]  " + "\n Redo ModifyShape " + topOfStack.NewShape.Id + "\n");
                    ModifyIncomingShape(topOfStack.NewShape);
                    break;
            }
            undoStack.Push(topOfStack);
            Trace.WriteLine("[Whiteboard]  " + "\n " + undoStack.Peek().NewShape.Id + " is pushed to UndoStack \n");
            return topOfStack;
        }

        /// <summary>
        ///         To insert a ShapeItem along with operation perfomed whenever
        ///         a client performs an action on WhiteBoard
        /// </summary>
        /// <param name="obj">UndoStackElement to be pushed on UndoStack</param>
        public void InsertIntoStack(UndoStackElement obj)
        {
            undoStack.Push(obj);
            Debug.WriteLine(obj.Op + " Operation" + obj.NewShape.Id + "id inserted\n");
        }

    }
}<|MERGE_RESOLUTION|>--- conflicted
+++ resolved
@@ -47,10 +47,7 @@
         /// </summary>
         public void CallRedo()
         {
-<<<<<<< HEAD
-            
-=======
->>>>>>> e171c774
+
             UndoStackElement shapeToSend = Redo();
             if (shapeToSend != null)
                 machine.OnShapeReceived(shapeToSend.NewShape, shapeToSend.Op);
