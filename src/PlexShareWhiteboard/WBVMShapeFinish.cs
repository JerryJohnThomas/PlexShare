﻿using System;
using System.Collections.Generic;
using System.Linq;
using System.Text;
using System.Threading.Tasks;
using System.Windows.Media;
using System.Diagnostics;
using System.Windows;
using PlexShareWhiteboard.BoardComponents;
using System.Windows.Automation.Peers;

namespace PlexShareWhiteboard
{
    public partial class WhiteBoardViewModel
    {
        // this is mouse up -> typically mouse release
        public void ShapeFinished(Point _)
        {
            if (modeForUndo == "create" )
            {
                Trace.WriteLine("[Whiteboard]  " + "passing into undo stack " + lastShape.Geometry.GetType().Name);
                stackElement = new UndoStackElement(lastShape, lastShape, Operation.Creation);
                InsertIntoStack(stackElement);

                if (lastShape != null)
                  machine.OnShapeReceived(lastShape, Operation.Creation);

            }
            else if (modeForUndo == "delete" && lastShape != null)
            {

                Trace.WriteLine("[Whiteboard]  " + "passing into undo stack " + lastShape.Geometry.GetType().Name);
                stackElement = new UndoStackElement(lastShape, lastShape, Operation.Deletion);
                InsertIntoStack(stackElement);
                if (lastShape != null)
                    machine.OnShapeReceived(lastShape, Operation.Deletion);

            }
            else if (modeForUndo == "textbox_translate" && textBoxLastShape != null)
            {
<<<<<<< HEAD
=======
                stackElement = new UndoStackElement(textBoxLastShape, textBoxLastShape, Operation.Creation);
                InsertIntoStack(stackElement);
                if (textBoxLastShape != null)
                    machine.OnShapeReceived(textBoxLastShape, Operation.Creation);
            }*/
            else if (modeForUndo == "textbox_translate" && textBoxLastShape != null)
            {
>>>>>>> 629f13af
                Debug.WriteLine("entering translate undo.........");
                stackElement = new UndoStackElement(select.initialSelectionObject, textBoxLastShape, Operation.ModifyShape);
                InsertIntoStack(stackElement);
                if (textBoxLastShape != null)
                    machine.OnShapeReceived(textBoxLastShape, Operation.ModifyShape);
            }
            else if (modeForUndo == "modify" && lastShape != null)
            {
<<<<<<< HEAD
                // Debug.WriteLine("passing into undo stack " + lastShape.Geometry.GetType().Name);
                //  Debug.WriteLine(" inital bounding box" + select.initialSelectionObject.Geometry.Bounds.ToString() + "  final bounding box " + lastShape.Geometry.Bounds.ToString());
=======
               // Trace.WriteLine("[Whiteboard]  " + "passing into undo stack " + lastShape.Geometry.GetType().Name);
              //  Trace.WriteLine("[Whiteboard]  " + " inital bounding box" + select.initialSelectionObject.Geometry.Bounds.ToString() + "  final bounding box " + lastShape.Geometry.Bounds.ToString());
>>>>>>> 629f13af
                stackElement = new UndoStackElement(select.initialSelectionObject, lastShape, Operation.ModifyShape);
                InsertIntoStack(stackElement);

                if (lastShape != null)
                    machine.OnShapeReceived(lastShape, Operation.ModifyShape);

            }

            else;


            if ((mode == "transform_mode" || mode == "dimensionChange_mode") && 
                select.selectedObject != null && select.finalPointList.Count > 0 && 
                select.selectedObject.Geometry.GetType().Name == "PathGeometry")
            {
                FinishingCurve();
            }
            

            if (mode == "transform_mode" || mode == "dimensionChange_mode" || mode == "translate_mode")
                mode = "select_mode";

            
            lastShape = null;
<<<<<<< HEAD
            if(modeForUndo != "create_textbox")
=======

            if (modeForUndo != "create_textbox")
>>>>>>> 629f13af
                modeForUndo = "select";

            //Trace.WriteLine("[Whiteboard]  " + "Exiting Shape Finished........");
        }
    }
}<|MERGE_RESOLUTION|>--- conflicted
+++ resolved
@@ -38,16 +38,6 @@
             }
             else if (modeForUndo == "textbox_translate" && textBoxLastShape != null)
             {
-<<<<<<< HEAD
-=======
-                stackElement = new UndoStackElement(textBoxLastShape, textBoxLastShape, Operation.Creation);
-                InsertIntoStack(stackElement);
-                if (textBoxLastShape != null)
-                    machine.OnShapeReceived(textBoxLastShape, Operation.Creation);
-            }*/
-            else if (modeForUndo == "textbox_translate" && textBoxLastShape != null)
-            {
->>>>>>> 629f13af
                 Debug.WriteLine("entering translate undo.........");
                 stackElement = new UndoStackElement(select.initialSelectionObject, textBoxLastShape, Operation.ModifyShape);
                 InsertIntoStack(stackElement);
@@ -56,13 +46,8 @@
             }
             else if (modeForUndo == "modify" && lastShape != null)
             {
-<<<<<<< HEAD
-                // Debug.WriteLine("passing into undo stack " + lastShape.Geometry.GetType().Name);
-                //  Debug.WriteLine(" inital bounding box" + select.initialSelectionObject.Geometry.Bounds.ToString() + "  final bounding box " + lastShape.Geometry.Bounds.ToString());
-=======
                // Trace.WriteLine("[Whiteboard]  " + "passing into undo stack " + lastShape.Geometry.GetType().Name);
               //  Trace.WriteLine("[Whiteboard]  " + " inital bounding box" + select.initialSelectionObject.Geometry.Bounds.ToString() + "  final bounding box " + lastShape.Geometry.Bounds.ToString());
->>>>>>> 629f13af
                 stackElement = new UndoStackElement(select.initialSelectionObject, lastShape, Operation.ModifyShape);
                 InsertIntoStack(stackElement);
 
@@ -87,12 +72,8 @@
 
             
             lastShape = null;
-<<<<<<< HEAD
-            if(modeForUndo != "create_textbox")
-=======
 
             if (modeForUndo != "create_textbox")
->>>>>>> 629f13af
                 modeForUndo = "select";
 
             //Trace.WriteLine("[Whiteboard]  " + "Exiting Shape Finished........");
