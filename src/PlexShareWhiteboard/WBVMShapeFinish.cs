﻿/*******************************************************************************
 * Filename    = WBVMShapeFinish.cs
 *
 * Author      = Asha Jose
 *
 * Product     = Plex Share
 * 
 * Project     = White Board
 *
 * Description = This is part of View Model.
 *               This contains the Shape Finish method which is called from 
 *               view by mouse up to reflect on view model. This is typically 
 *               called when a user release the mouse.
 ******************************************************************************/

using System;
using System.Diagnostics;
using System.Windows;
using PlexShareWhiteboard.BoardComponents;

namespace PlexShareWhiteboard
{
    public partial class WhiteBoardViewModel
    {
        /// <summary>
        /// This is called for mouse up
        /// Last process for shape creation
        /// // Mouss up is basically releasing the mouse
        /// </summary>
        /// <param name="_"></param>
        public void ShapeFinished(Point _)
        {
<<<<<<< HEAD
            Trace.WriteLine("[Whiteboard] : entering shape finished");
            // for free hand curves, in translation, transformation and dimension change mode, the point list needs to be updated
            // this is not done in shape building since we need the original points for reference
=======


>>>>>>> 344f924b
            if ((mode == "transform_mode" || mode == "dimensionChange_mode") &&
                select.selectedObject != null && select.finalPointList.Count > 0 &&
                select.selectedObject.Geometry.GetType().Name == "PathGeometry")
            {
                FinishingCurve();
            }

<<<<<<< HEAD
            // mode for undo regulates pushing into undo redo stack and seding to server
=======

>>>>>>> 344f924b
            if (modeForUndo == "create" )
            {
                // this is done to update z index value of the shapes drawn by the server
                // this is relevant because unlike the clients whose z index is updated during broadcast, server's z index isn't updated
                if(isServer)
                {
                    lastShape.ZIndex = Math.Max(lastShape.ZIndex, machine.GetMaxZindex(lastShape));
                    ModifyIncomingShape(lastShape);
                }

                Trace.WriteLine("[Whiteboard] : passing created object into undo stack and passing into server");
                stackElement = new UndoStackElement(lastShape, lastShape, Operation.Creation);
                InsertIntoStack(stackElement);

                if (lastShape != null)
                    machine.OnShapeReceived(lastShape, Operation.Creation);

            }
            else if (modeForUndo == "delete" && lastShape != null)
            {
                Trace.WriteLine("[Whiteboard] : passing object that is deleted into undo stack and passing into server");
                stackElement = new UndoStackElement(lastShape, lastShape, Operation.Deletion);
                InsertIntoStack(stackElement);

                if (lastShape != null)
                    machine.OnShapeReceived(lastShape, Operation.Deletion);

            }
            else if (modeForUndo == "textbox_translate" && textBoxLastShape != null)
            {
                
                stackElement = new UndoStackElement(select.initialSelectionObject, textBoxLastShape, Operation.ModifyShape);
                InsertIntoStack(stackElement);

                if (textBoxLastShape != null)
                    machine.OnShapeReceived(textBoxLastShape, Operation.ModifyShape);
            }
            else if (modeForUndo == "modify" && lastShape != null)
            {
                Trace.WriteLine("[Whiteboard] : passing object before and after modification to undo stack and passing into server");
                stackElement = new UndoStackElement(select.initialSelectionObject, lastShape, Operation.ModifyShape);
                InsertIntoStack(stackElement);

                if (lastShape != null)
                    machine.OnShapeReceived(lastShape, Operation.ModifyShape);

            }
<<<<<<< HEAD
=======
            else;


>>>>>>> 344f924b

            // translation, transformation and dimension change happens as a part of selection
            // so the mode is then set to select
            if (mode == "transform_mode" || mode == "dimensionChange_mode" || mode == "translate_mode")
                mode = "select_mode";

            lastShape = null;

            // modeForUndo is reset if it is not text box creation
            // if it is text box creation, then it is not reset to facilitate adding text box to undo stack and sending to server
            if (modeForUndo != "create_textbox")
                modeForUndo = "select";

            Trace.WriteLine("[Whiteboard] : Exiting Shape Finished");
        }
    }
}<|MERGE_RESOLUTION|>--- conflicted
+++ resolved
@@ -30,14 +30,10 @@
         /// <param name="_"></param>
         public void ShapeFinished(Point _)
         {
-<<<<<<< HEAD
             Trace.WriteLine("[Whiteboard] : entering shape finished");
+
             // for free hand curves, in translation, transformation and dimension change mode, the point list needs to be updated
             // this is not done in shape building since we need the original points for reference
-=======
-
-
->>>>>>> 344f924b
             if ((mode == "transform_mode" || mode == "dimensionChange_mode") &&
                 select.selectedObject != null && select.finalPointList.Count > 0 &&
                 select.selectedObject.Geometry.GetType().Name == "PathGeometry")
@@ -45,11 +41,7 @@
                 FinishingCurve();
             }
 
-<<<<<<< HEAD
-            // mode for undo regulates pushing into undo redo stack and seding to server
-=======
-
->>>>>>> 344f924b
+            // mode for undo regulates pushing into undo redo stack and sending to server
             if (modeForUndo == "create" )
             {
                 // this is done to update z index value of the shapes drawn by the server
@@ -68,6 +60,7 @@
                     machine.OnShapeReceived(lastShape, Operation.Creation);
 
             }
+            // for delete, the previous object is passed into the stack
             else if (modeForUndo == "delete" && lastShape != null)
             {
                 Trace.WriteLine("[Whiteboard] : passing object that is deleted into undo stack and passing into server");
@@ -80,13 +73,14 @@
             }
             else if (modeForUndo == "textbox_translate" && textBoxLastShape != null)
             {
-                
+                Trace.WriteLine("[Whiteboard] : passing object before and after modification to undo stack and passing into server");
                 stackElement = new UndoStackElement(select.initialSelectionObject, textBoxLastShape, Operation.ModifyShape);
                 InsertIntoStack(stackElement);
 
                 if (textBoxLastShape != null)
                     machine.OnShapeReceived(textBoxLastShape, Operation.ModifyShape);
             }
+            // for modify, the previous shape as well as new shape is passed into the stack
             else if (modeForUndo == "modify" && lastShape != null)
             {
                 Trace.WriteLine("[Whiteboard] : passing object before and after modification to undo stack and passing into server");
@@ -97,12 +91,6 @@
                     machine.OnShapeReceived(lastShape, Operation.ModifyShape);
 
             }
-<<<<<<< HEAD
-=======
-            else;
-
-
->>>>>>> 344f924b
 
             // translation, transformation and dimension change happens as a part of selection
             // so the mode is then set to select
