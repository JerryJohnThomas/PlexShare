﻿/***************************
 * Filename    = CurveOperations.cs
 *
 * Author      = Jerry John Thomas
 *
 * Product     = Plex Share
 * 
 * Project     = White Board
 *
 * Description = This is part of View Model.
 *               This contains all the operations for curve objects.
 ***************************/

using System.Collections.Generic;
using System.Windows.Media;
using System.Windows;
using System.Diagnostics;
using PlexShareWhiteboard.BoardComponents;
using System.Windows.Documents;
using System.Windows.Shapes;

namespace PlexShareWhiteboard
{
    partial class WhiteBoardViewModel
    {
        /// <summary>
        /// Function to create a curve
        /// </summary>
        /// <param name="a"></param>
        /// <returns>The current shape after creation</returns>
        public ShapeItem CreateCurve(Point a)
        {
            var geometry1 = new PathGeometry();
            currentShape = new ShapeItem
            {
                Geometry = geometry1,
                Fill = fillBrush,
                Stroke = strokeBrush,
                ZIndex = currentZIndex,
                AnchorPoint = a,
                StrokeThickness = strokeThickness,
                Id = currentId,
                PointList = new List<Point>()

            };
            currentShape.PointList.Add(a);
            return currentShape;
        }

        /// <summary>
        /// 
        /// </summary>
        /// <param name="g1"></param>
        /// <param name="currentPoint"></param>
        /// <param name="previousPoint"></param>
        public static void AddToPathGeometry(PathGeometry g1, Point currentPoint, Point previousPoint)
        {
            var line = new LineGeometry(currentPoint, previousPoint);
            Geometry geometry = new EllipseGeometry(currentPoint, 0.1, 0.1);
            g1.AddGeometry(geometry);
            g1.AddGeometry(line);

        }

        /// <summary>
        /// Function to update the curve
        /// </summary>
        /// <param name="a"></param>
        /// <param name="_anchorPoint"></param>
        /// <returns></returns>
        public ShapeItem UpdateCurve(Point a, Point _anchorPoint)
        {
            PathGeometry g1 = (PathGeometry)lastShape.Geometry;
            AddToPathGeometry(g1, a, _anchorPoint);

            ShapeItem newShape = new()
            {
                Geometry = g1,
                Fill = fillBrush,
                Stroke = strokeBrush,
                ZIndex = currentZIndex,
                StrokeThickness= strokeThickness,
                AnchorPoint = a,
                Id = lastShape.Id,
                PointList = lastShape.PointList
            };

            int i;
            for (i = 0; i < ShapeItems.Count; i++)
            {
                if (ShapeItems[i].Id == lastShape.Id)
                {
                    ShapeItems[i] = newShape;
                    newShape.PointList.Add(a);
                    ShapeItems[i].PointList.Add(a);
                }
            }
            return newShape;
        }

        /// <summary>
        /// The transfornm function is done using the four corner points.
        /// The ratios are preserved here.
        /// </summary>
        /// <param name="a"></param>
        /// <param name="shape"></param>
        public void TransformCurve(Point a, ShapeItem shape)
        {
            ShapeItem x = shape;
            PathGeometry g1 = new();

            select.finalPointList.Clear();
            // Y fixing
            double extraY = a.Y - select.initialSelectionPoint.Y;
            double height = select.selectedObject.Geometry.Bounds.Height;
            double newHeight = height - extraY;
            if (select.selectBox == 3 || select.selectBox == 4)
                newHeight = height + extraY;
            double scaleY = newHeight / height;
            double rectTopY = select.selectedObject.Geometry.Bounds.Y;
            double rectBottomY = select.selectedObject.Geometry.Bounds.Y + select.selectedObject.Geometry.Bounds.Height;

            if (select.selectBox == 3 || select.selectBox == 4)
            {
                for (int i = 0; i < x.PointList.Count; i++)
                {
                    Point curPoint = x.PointList[i];
                    curPoint.Y = rectTopY + (curPoint.Y - rectTopY) * scaleY;
                    select.finalPointList.Add(curPoint);
                }

            }
            else
            {
                for (int i = 0; i < x.PointList.Count; i++)
                {
                    Point curPoint = x.PointList[i];
                    curPoint.Y = rectBottomY + (curPoint.Y - rectBottomY) * scaleY;
                    select.finalPointList.Add(curPoint);
                }
            }

            double b1 = select.selectedObject.Geometry.Bounds.Height;
            double a1 = select.selectedObject.Geometry.Bounds.Width;
            double newWidth = newHeight * (a1 / b1);

            double extraX = a.X - select.initialSelectionPoint.X;
            double width = select.selectedObject.Geometry.Bounds.Width;
            
            double scaleX = newWidth / width;
            double rectTopX = select.selectedObject.Geometry.Bounds.X;
            double rectBottomX = select.selectedObject.Geometry.Bounds.X + select.selectedObject.Geometry.Bounds.Width;

            if (select.selectBox == 2 || select.selectBox == 4)
            {
                for (int i = 0; i < select.finalPointList.Count; i++)
                {
                    Point curPoint = select.finalPointList[i];
                    curPoint.X = rectTopX + (curPoint.X - rectTopX) * scaleX;
                    select.finalPointList[i] = curPoint;
                }

            }
            else
            {
                for (int i = 0; i < select.finalPointList.Count; i++)
                {
                    Point curPoint = select.finalPointList[i];
                    curPoint.X = rectBottomX + (curPoint.X - rectBottomX) * scaleX;
                    select.finalPointList[i] = curPoint;
                }
            }


            // adding to geometry
            for (int i = 1; i < select.finalPointList.Count; i++)
            {
                Point curPoint = select.finalPointList[i];
                Point prevPoint = select.finalPointList[i - 1];
                AddToPathGeometry(g1, curPoint, prevPoint);
            }

            ShapeItem newShape = shape.DeepClone();
            newShape.Geometry = g1;
            newShape.AnchorPoint = a;
            newShape.PointList = x.PointList;

            for (int i = 0; i < ShapeItems.Count; i++)
            {
                if (ShapeItems[i].Id == shape.Id)
                {
                    ShapeItems[i] = newShape;
                }
            }
            lastShape = newShape;
            //HighLightIt(shape.Geometry.Bounds);
        }

        /// <summary>
        /// To increase and decrease the si*e of the Bounding Box
        /// </summary>
        /// <param name="a"></param>
        /// <param name="shape"></param>
        public void DimensionChangeCurve(Point a, ShapeItem shape)
        {
            Debug.WriteLine(select.selectBox + " bounce bounce bounce yippe yipee ");
            if (select.selectBox == 6 || select.selectBox == 7)
            {
                // horitzontal
                ShapeItem x = shape;
                PathGeometry g1 = new();
                select.finalPointList.Clear();

                // X fixing
                double extraX = a.X - select.initialSelectionPoint.X;
                double width = select.selectedObject.Geometry.Bounds.Width;
                double newWidth = width + extraX;

                if (select.selectBox == 6)
                    newWidth = width - extraX;

                double scaleX = newWidth / width;
                double rectTopX = select.selectedObject.Geometry.Bounds.X;
                double rectBottomX = select.selectedObject.Geometry.Bounds.X + select.selectedObject.Geometry.Bounds.Width;

                if (select.selectBox == 7)
                {
                    for (int i = 0; i < select.selectedObject.PointList.Count; i++)
                    {
                        Point curPoint = select.selectedObject.PointList[i];
                        curPoint.X = rectTopX + (curPoint.X - rectTopX) * scaleX;
                        select.finalPointList.Add(curPoint);
                    }
                }
                else
                {
                    for (int i = 0; i < select.selectedObject.PointList.Count; i++)
                    {
                        Point curPoint = select.selectedObject.PointList[i];
                        curPoint.X = rectBottomX + (curPoint.X - rectBottomX) * scaleX;
                        select.finalPointList.Add(curPoint);
                    }
                }


                // adding to geometry
                for (int i = 1; i < select.finalPointList.Count; i++)
                {
                    Point curPoint = select.finalPointList[i];
                    Point prevPoint = select.finalPointList[i - 1];
                    AddToPathGeometry(g1, curPoint, prevPoint);
                }

                ShapeItem newShape = shape.DeepClone();
                newShape.Geometry = g1;
                newShape.AnchorPoint = a;
                newShape.PointList = x.PointList;

                for (int i = 0; i < ShapeItems.Count; i++)
                {
                    if (ShapeItems[i].Id == shape.Id)
                    {
                        ShapeItems[i] = newShape;
                    }
                }
            }
            else if (select.selectBox == 5 || select.selectBox == 8)
            {
                ShapeItem x = shape;
                PathGeometry g1 = new PathGeometry();
                select.finalPointList.Clear();

                // Y fixing
                double extraY = a.Y - select.initialSelectionPoint.Y;
                double height = select.selectedObject.Geometry.Bounds.Height;
                double newHeight = height - extraY;

                if (select.selectBox == 8)
                    newHeight = height + extraY;

                double scaleY = newHeight / height;
                double rectTopY = select.selectedObject.Geometry.Bounds.Y;
                double rectBottomY = select.selectedObject.Geometry.Bounds.Y + select.selectedObject.Geometry.Bounds.Height;

                if (select.selectBox == 8)
                {
                    for (int i = 0; i < x.PointList.Count; i++)
                    {
                        Point curPoint = x.PointList[i];
                        curPoint.Y = rectTopY + (curPoint.Y - rectTopY) * scaleY;
                        select.finalPointList.Add(curPoint);
                    }

                }
                else
                {
                    for (int i = 0; i < x.PointList.Count; i++)
                    {
                        Point curPoint = x.PointList[i];
                        curPoint.Y = rectBottomY + (curPoint.Y - rectBottomY) * scaleY;
                        select.finalPointList.Add(curPoint);
                    }
                }

                // adding to geometry
                for (int i = 1; i < select.finalPointList.Count; i++)
                {
                    Point curPoint = select.finalPointList[i];
                    Point prevPoint = select.finalPointList[i - 1];
                    AddToPathGeometry(g1, curPoint, prevPoint);
                }

                ShapeItem newShape = shape.DeepClone();
                newShape.Geometry = g1;
                newShape.AnchorPoint = a;
                newShape.PointList = x.PointList;

                for (int i = 0; i < ShapeItems.Count; i++)
                {
                    if (ShapeItems[i].Id == shape.Id)
                    {
                        ShapeItems[i] = newShape;
                    }
                }
                lastShape = newShape;
                //HighLightIt(shape.Geometry.Bounds);

            }
        }

        /// <summary>
        /// Function to translate the curve
        /// </summary>
        /// <param name="shape"></param>
        /// <param name="bx"></param>
        /// <param name="by"></param>
        /// <param name="p1"></param>
        public void TranslatingCurve(ShapeItem shape, double bx, double by, Point p1)
        {
            Point prevPoint = shape.PointList[0];
            var g1 = new PathGeometry();
            List<Point> lis = new();

            for (int i = 0; i < shape.PointList.Count; ++i)
            {
                Point p = shape.PointList[i];
                double newx = bx - shape.AnchorPoint.X + p.X;
                double newy = by - shape.AnchorPoint.Y + p.Y;
                Point newPoint = new (newx, newy);
                lis.Add(newPoint);

                if (i != 0)
                {
                    AddToPathGeometry(g1, newPoint, prevPoint);
                }

                prevPoint = newPoint;
            }

            ShapeItem newShape = shape.DeepClone();
            newShape.Geometry = g1;
            newShape.AnchorPoint = p1;
            newShape.PointList = lis;

            for (int i = 0; i < ShapeItems.Count; i++)
            {
                if (ShapeItems[i].Id == shape.Id)
                {
                    ShapeItems[i] = newShape;
                }
            }

            lastShape = newShape;
            HighLightIt(newShape.Geometry.Bounds);
        }

        /// <summary>
        /// 
        /// </summary>
        public void FinishingCurve()
        {
            PathGeometry g1 = new();
            for (int i = 1; i < select.finalPointList.Count; i++)
            {
                Point curPoint = select.finalPointList[i];
                Point prevPoint = select.finalPointList[i - 1];
                AddToPathGeometry(g1, curPoint, prevPoint);
            }

            List<Point> newPointList = new();

            foreach (Point p in select.finalPointList)
                newPointList.Add(p);

            ShapeItem updatingShape = select.selectedObject.DeepClone();
            updatingShape.Geometry = g1;
            updatingShape.PointList = newPointList;

            for (int i = 0; i < ShapeItems.Count; i++)
            {
                if (ShapeItems[i].Id == select.selectedObject.Id)
                {
                    ShapeItems[i] = updatingShape;
                }
            }
<<<<<<< HEAD

=======
>>>>>>> 344f924b
            lastShape = updatingShape;
        }
    }
}<|MERGE_RESOLUTION|>--- conflicted
+++ resolved
@@ -403,10 +403,6 @@
                     ShapeItems[i] = updatingShape;
                 }
             }
-<<<<<<< HEAD
-
-=======
->>>>>>> 344f924b
             lastShape = updatingShape;
         }
     }
