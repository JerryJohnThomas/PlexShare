--- conflicted
+++ resolved
@@ -143,19 +143,8 @@
                 {
                     //Trace.WriteLine("[Whiteboard]  " + "line selected\n");
 
-<<<<<<< HEAD
                     LineGeometry boundingLine = (LineGeometry)GenerateBoundingLine(select.selectedObject);
                     Debug.WriteLine("selected boundingline "+boundingLine.StartPoint + " " + boundingLine.EndPoint);
-=======
-                    Line boundingLine = new ();
-                    //boundingLine.X1 = select.selectedObject.anchorPoint.X;
-                    //boundingLine.Y1 = select.selectedObject.anchorPoint.Y;
-                    boundingLine.X1 = select.selectedObject.Start.X;
-                    boundingLine.Y1 = select.selectedObject.Start.Y;
-                    boundingLine.X2 = select.selectedObject.End.X;
-                    boundingLine.Y2 = select.selectedObject.End.Y;
-                    Trace.WriteLine("[Whiteboard]  " + "selected boundingline x1 y1 x2 y2"+boundingLine.X1 + " " + boundingLine.Y1 + " " + boundingLine.X2 + " " + boundingLine.Y2);
->>>>>>> 629f13af
                     HighLightIt(boundingLine);
                     int boxNumber = PointInsideHighlightBox(boundingLine, a, blobSize / 2);
                     if (boxNumber >= 0)
