--- conflicted
+++ resolved
@@ -36,29 +36,15 @@
             ShapeItem newShape = new()
             {
                 Geometry = this.Geometry.Clone(),
-<<<<<<< HEAD
-                GeometryString = this.GeometryString,
-                TextString = this.TextString,
-=======
                 FontSize = this.FontSize,
                 GeometryString = this.Geometry.GetType().Name,
                 TextString = this.TextString,
                 PointList = this.PointList,
->>>>>>> cab1700a
                 Start = this.Start,
                 End = this.End,
                 Fill = this.Fill,
                 Stroke = this.Stroke,
                 ZIndex = this.ZIndex,
-<<<<<<< HEAD
-                AnchorPoint = this.AnchorPoint,
-                Id = this.Id,
-                User = this.User,
-                TimeStamp = this.TimeStamp,
-                FontSize = this.FontSize,
-                PointList = this.PointList,  
-=======
->>>>>>> cab1700a
                 StrokeThickness = this.StrokeThickness,
                 Id = this.Id,
                 User = this.User,
