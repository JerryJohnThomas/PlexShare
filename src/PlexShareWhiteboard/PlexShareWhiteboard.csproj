<Project Sdk="Microsoft.NET.Sdk">

<<<<<<< HEAD
  <PropertyGroup>
    <TargetFramework>net6.0-windows</TargetFramework>
    <Nullable>enable</Nullable>
    <UseWPF>true</UseWPF>
    <Platforms>AnyCPU;x64</Platforms>
  </PropertyGroup>
=======
	<PropertyGroup>
		<TargetFramework>net6.0-windows</TargetFramework>
		<Nullable>enable</Nullable>
		<UseWPF>true</UseWPF>
	</PropertyGroup>
>>>>>>> acb328df

	<PropertyGroup>
		<EnableNETAnalyzers>true</EnableNETAnalyzers>
	</PropertyGroup>

	<ItemGroup>
		<PackageReference Include="Newtonsoft.Json" Version="9.0.1" />
	</ItemGroup>
</Project><|MERGE_RESOLUTION|>--- conflicted
+++ resolved
@@ -1,19 +1,10 @@
 <Project Sdk="Microsoft.NET.Sdk">
 
-<<<<<<< HEAD
-  <PropertyGroup>
-    <TargetFramework>net6.0-windows</TargetFramework>
-    <Nullable>enable</Nullable>
-    <UseWPF>true</UseWPF>
-    <Platforms>AnyCPU;x64</Platforms>
-  </PropertyGroup>
-=======
 	<PropertyGroup>
 		<TargetFramework>net6.0-windows</TargetFramework>
 		<Nullable>enable</Nullable>
 		<UseWPF>true</UseWPF>
 	</PropertyGroup>
->>>>>>> acb328df
 
 	<PropertyGroup>
 		<EnableNETAnalyzers>true</EnableNETAnalyzers>
